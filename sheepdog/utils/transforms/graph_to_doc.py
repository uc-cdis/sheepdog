# pylint: disable=protected-access
# pylint: disable=unsubscriptable-object
# pylint: disable=unsupported-membership-test

from collections import defaultdict
import copy
import csv
import hashlib
import json
import StringIO
import tarfile
import time

from cdislogging import get_logger
import flask
import psqlgraph

from sheepdog import dictionary
from sheepdog.errors import (
    InternalError,
    NotFoundError,
    UnsupportedError,
    UserError,
)
from sheepdog.globals import (
    DELIMITERS,
    SUPPORTED_FORMATS,
)


log = get_logger(__name__)

TEMPLATE_NAME = 'submission_templates.tar.gz'

# This is the list of node categories which cannot be exported using the export
# endpoint, which will cover unsupported types like `root` and `_all`.
UNSUPPORTED_EXPORT_NODE_CATEGORIES = [
    'internal',
]


def get_node_category(node_type):
    """
    Get the category for the given node type specified

    Args:
        node_type (str): the type of node

    Returns:
        str: node category
    """
    cls = psqlgraph.Node.get_subclass(node_type)
    return cls._dictionary.get('category')


def parse_ids(ids):
    """
    Parse a list of ids from `ids` of unknown type.

    Args:
        ids: valid types are string, unicode, and list of strings

    Return:
        list: ids from `ids` of unknown type

    Raises:
        UserError: if any ids are invalid
    """
    if not ids:
        raise UserError('Please provide valid ids')

    if isinstance(ids, (str, unicode)):
        ids = ids.split(',')
    elif not isinstance(ids, list):
        raise UserError('Invalid list of ids: {}'.format(ids))

    # Assert that all entries in list are string or unicode
    if not all(isinstance(id_, (str, unicode)) for id_ in ids):
        raise UserError('Ids must be strings: {}'.format(ids))

    return ids


def get_link_props(props):
    """Return subset of iterable props that are links"""
    return [val for val in props if '.' in val]


def get_non_link_props(props):
    """Return subset of iterable props that are not links."""
    return [val for val in props if '.' not in val]


def get_link_name(key, number):
    """Return formatted link name over enumerated links."""
    return '{}#{}'.format(key, str(number+1))


def get_link_titles(entities, template):
    """Return a list of link tities for given entities and template."""
    titles = []

    for key in get_link_props(template):
        link_name, _ = split_link(key)
        link_count = max([len(row[link_name]) for row in entities])
        if link_count > 1:
            link_titles = (
                get_link_name(split_link_alias(key)[0], column)
                for column in xrange(link_count)
            )
            titles.extend(link_titles)
        else:
            titles.append(key)

    return titles


def is_link_field(field):
    """Return boolean whether field should be considered a link."""
    return '.' in field


def split_link(link):
    """Return (link_name, link_alias) given link name."""
    return link.split('.', 1)


def split_link_alias(link_alias):
    """Return (alias_root, link_id) from link alias."""
    alias_root, alias_id = link_alias.split('#', 1)
    return alias_root, int(alias_id)


def is_link_plural(key):
    """Return true if link represents a to_many relationship."""
    if not is_link_field(key):
        log.warning('is_link_singular() called on non-link: %s', key)

    return '#' in key


def get_tsv_dict_plural_links(entity, link_titles):
    """Return plural link portion of tsv dict for single entity."""
    tsv_dict = {}
    plural_links = [
        link for link in link_titles
        if is_link_plural(link)
    ]

    for key in plural_links:
        tsv_dict[key] = ''
        link_name, link_alias = split_link(key)
        alias_root, link_id = split_link_alias(link_alias)

        if link_name not in entity:
            continue

        link = entity[link_name]
        if len(link) >= link_id and alias_root in link[link_id-1]:
            tsv_dict[key] = link[int(link_id)-1][alias_root]

    return tsv_dict


def get_tsv_dict_singular_links(entity, link_titles):
    """Return singular link portion of tsv dict for single entity."""
    tsv_dict = {}
    singular_links = [
        link for link in link_titles
        if not is_link_plural(link)
    ]

    for key in singular_links:
        link_name, link_alias = split_link(key)
        links = entity[link_name]

        if len(links) > 1:
            log.warning('called on plural links: %s', links)

        if links:
            tsv_dict[key] = links[0][link_alias]
        else:
            tsv_dict[key] = ''

    return tsv_dict


def get_node_link_json(node, props):
    """Return the fields in the node json from links"""

    link_props = get_link_props(props)
    entity, links = {}, {}

    for link in link_props:
        edge_name, alias = split_link(link)
        alias_root = alias.split('#', 1)[0]

        if edge_name in links:
            links[edge_name].append(alias_root)
        else:
            links[edge_name] = [alias_root]

    for edge_name, aliases in links.iteritems():
        edges = getattr(node, edge_name, [])
        edge_aliases = [
            {
                alias: (edge.node_id if alias == 'id' else edge[alias])
                for alias in aliases
            } for edge in edges
        ]
        entity[edge_name] = edge_aliases

    return entity


def get_node_non_link_json(node, props):
    """Return the fields in the node json that are not links"""
    non_link_props = get_non_link_props(props)
    entity = {}

    for key in non_link_props:
        if key == 'type':
            entity[key] = node.label
        elif key == 'id':
            entity[key] = node.node_id
        else:
            entity[key] = node[key]

    return entity


def get_tsv_dict_non_links(entity, non_link_titles):
    """Return non-link portion of tsv dict for single entity."""
    return {
        key: (entity[key] if entity[key] is not None else '')
        for key in non_link_titles
    }


def get_tabular_entity(entity, link_titles, non_link_titles):
    """Return tsv_dict for a single entity"""

    tsv_dict = {}
    tsv_dict.update(get_tsv_dict_plural_links(entity, link_titles))
    tsv_dict.update(get_tsv_dict_singular_links(entity, link_titles))
    tsv_dict.update(get_tsv_dict_non_links(entity, non_link_titles))

    return tsv_dict


def get_tsv_dicts(entities, titles):
    """Return a generator of tsv_dicts given iterable :param:`entities`."""
    link_titles = get_link_props(titles)
    non_link_titles = get_non_link_props(titles)
    for entity in entities:
        yield get_tabular_entity(entity, link_titles, non_link_titles)


def entity_to_template_str(label, file_format, **kwargs):
    """Return template based on file_format for a given node label."""
    template = entity_to_template(label, file_format=file_format)
    if file_format == 'json':
        return json_dumps_formatted(template)
    elif file_format in DELIMITERS:
        output = StringIO.StringIO()
        writer = csv.writer(output, delimiter=DELIMITERS[file_format])
        writer.writerow(template)
        writer.writerow(tsv_example_row(label, template))
        return output.getvalue()
    else:
        raise UnsupportedError(file_format)


def tsv_example_row(label, title):
    """Return row with entity type column populated"""

    return [label] + [""] * (len(title) - 1)


def json_dumps_formatted(data):
    """Return json string with standard format"""
    return json.dumps(
        data, indent=2,
        separators=(', ', ': '), ensure_ascii=False
        ).encode('utf-8')


def get_json_template(entity_types):
    """Return json template for entity types"""

    return json_dumps_formatted([
        entity_to_template(entity_type, file_format='json')
        for entity_type in entity_types
    ])


def get_delimited_template(entity_types, file_format, filename=TEMPLATE_NAME):
    """Return :param:`file_format` (TSV or CSV) template for entity types."""
    tar_obj = StringIO.StringIO()
    tar = tarfile.open(filename, mode='w|gz', fileobj=tar_obj)

    for entity_type in entity_types:
        content = entity_to_template_str(entity_type, file_format=file_format)
        partname = '{}.{}'.format(entity_type, file_format)
        tarinfo = tarfile.TarInfo(name=partname)
        tarinfo.size = len(content)
        tar.addfile(tarinfo, StringIO.StringIO(content))

    tar.close()
    return tar_obj.getvalue()


def get_all_template(file_format, categories=None, exclude=None, **kwargs):
    """
    Return template in format `file_format` for given categories.

    ..note: kwargs absorbs `project`, `program` intended for future use
    """
    categories = categories.split(',') if categories else []
    exclude = exclude.split(',') if exclude else []
    entity_types = [
        entity_type
        for entity_type, schema in dictionary.schema.iteritems()
        if 'project_id' in schema.get('properties', {})
        and (not categories or schema['category'] in categories)
        and (not exclude or entity_type not in exclude)
    ]
    if file_format == 'json':
        return get_json_template(entity_types)
    else:
        return get_delimited_template(entity_types, file_format)


def _get_links_json(link, exclude_id):
    """Return parsed link template from link schema in json form."""
    target_schema = dictionary.schema[link['target_type']]
    link_template = dict({
        k: None for subkeys in target_schema.get('uniqueKeys', [])
        for k in subkeys
    })
    if 'project_id' in link_template:
        del link_template['project_id']
    if exclude_id:
        del link_template['id']
    return link_template


def _get_links_delimited(link, exclude_id):
    """Return parsed link template from link schema in delimited form."""
    link_template = []
    target_schema = dictionary.schema[link['target_type']]
    # add a #1 to the link to indicate it's a many relationship
    to_many = link['multiplicity'] in ['many_to_many', 'one_to_many']
    postfix = "#1" if to_many else ""

    # default key for link is the GDC ID
    if not exclude_id:
        link_template.append('id'+postfix)

    unique_keys = [
        key for key in target_schema['uniqueKeys']
        if key != ['id']
    ]

    for unique_key in unique_keys:
        keys = copy.copy(unique_key)
        if 'project_id' in keys:
            keys.remove('project_id')
        link_template += [prop + postfix for prop in keys]

        # right now we only have one alias for each entity,
        # so we pick the first one for now
        break

    return link_template


def _get_links(file_format, schema, exclude_id):
    """Parse links from schema

    we don't have project specific schema now
    so right now this uses top level schema

    """

    links = dict()

    subgroups = [link for link in schema if 'subgroup' in link]
    non_subgroups = [link for link in schema if 'name' in link]

    for link in non_subgroups:
        if file_format == 'json':
            links[link['name']] = _get_links_json(link, exclude_id)
        else:
            links[link['name']] = _get_links_delimited(link, exclude_id)

    for subgroup in subgroups:
        links.update(_get_links(file_format, subgroup['subgroup'], exclude_id))

    return links


def is_property_hidden(key, schema, exclude_id):
    """Boolean whether key should be hidden"""

    is_system_prop = (
        key in schema['systemProperties'] and
        key not in ['id', 'project_id'])
        # TODO Make this a configurable blacklist

    if is_system_prop:
        return True

    elif exclude_id and key == 'id':
        return True

    return False


def entity_to_template(label, exclude_id=True, file_format='tsv', **kwargs):
    """Return template dict for given label."""
    if label not in dictionary.schema:
        raise NotFoundError(
            'Entity type {} is not in dictionary'.format(label)
        )
    if file_format not in SUPPORTED_FORMATS:
        raise UnsupportedError(file_format)
    schema = dictionary.schema[label]
    links = _get_links(file_format, schema['links'], exclude_id)
    if file_format == 'json':
        return entity_to_template_json(links, schema, exclude_id)
    else:
        return entity_to_template_delimited(links, schema, exclude_id)


def entity_to_template_json(links, schema, exclude_id):
    keys = {}
    properties = {
        key
        for key in schema['properties']
        if not is_property_hidden(key, schema, exclude_id)
    }
    for key in properties:
        if key in links:
            keys[key] = links[key]
        elif key == 'type':
            keys[key] = schema['id']
        else:
            keys[key] = None
    return keys


def entity_to_template_delimited(links, schema, exclude_id):
    """Return ordered header for delimited export."""
    ordered = ['type', 'id']
    ordered_unique_keys = {
        key
        for unique_keys in schema.get('uniqueKeys', [])
        for key in unique_keys if key not in ordered
    }

    ordered += sorted(ordered_unique_keys)
    remaining_keys = set(schema['properties']) - set(ordered)

    unordered_links = set()
    unordered_required = set()
    unordered_optional = set()

    for key in remaining_keys:
        if key in links:
            unordered_links.add(key)
        elif key in schema.get('required', []):
            unordered_required.add(key)
        else:
            unordered_optional.add(key)

    ordered.extend(sorted(unordered_links))
    ordered.extend(sorted(unordered_required))
    ordered.extend(sorted(unordered_optional))

    # TODO FIXME ordered is not ordered at this point.
    # just the concatenation of 4 ordered lists
    keys = []
    visible_keys = [
        key
        for key in ordered
        if not is_property_hidden(key, schema, exclude_id)
    ]
    for key in visible_keys:
        if key in links:
            for prop in links[key]:
                keys.append(key + '.' + prop)
        else:
            keys.append(key)

    return keys


class ExportFile(object):
    """
    Export entities to tsv or csv or json.
    An ExportFile should be intantiated and then call get_response to pass the
    generator to flask response.
    """

    def __init__(
            self, ids=None, with_children=False, file_format='tsv',
            category=None, program=None, project=None, **kwargs):

        self.file_format = file_format
        self.program = program
        self.project = project

        if not self.program:
            raise InternalError("Unknown program")

        if not self.project:
            raise InternalError("Unknown project")

        self.project_id = '{}-{}'.format(self.program, self.project)
        # The result contains a dictionary which  stores json or string buffer
        # for each type of entity.
        self.result = defaultdict(list)
        self.templates = dict()
        self.category = category
        self.get_nodes(ids, with_children)
        self._buffer = StringIO.StringIO()

    def write(self, data):
        """Write data do internal buffer."""
        self._buffer.write(data)

    def tell(self):  # pylint: disable=R0201
        """Stub to be file-like."""
        return 0

    def seek(self, offset, whence=None):  # pylint: disable=R0201,W0613
        """Stub to be file-like."""
        return 0

    def getvalue(self):
        """Return buffer contents."""
        return self._buffer.getvalue()

    def reset(self):
        """Clear buffer."""
        self._buffer.close()
        self._buffer = StringIO.StringIO()

    def get_nodes(self, ids, with_children):
        """Look up nodes and set self.result"""
        ids = parse_ids(ids)
        with flask.current_app.db.session_scope():
            self.nodes = (
                flask.current_app.db.nodes().ids(ids)
                .props(project_id=self.project_id)
                .all()
            )
            found_ids = {node.node_id for node in self.nodes}
            if not found_ids:
                raise NotFoundError("Unable to find {}".format(', '.join(ids)))
            missing_ids = set(ids) - found_ids
            if missing_ids:
                log.warn("Unable to find: %s", ', '.join(missing_ids))
            if with_children:
                parents = copy.copy(self.nodes)
                for node in parents:
                    self.get_entity_tree(node, self.nodes)

            self.get_dictionary()

    def get_entity_tree(self, node, visited):
        """
        Accumulate child nodes in :param:`visited`.

        Walk down spanning tree of graph, traversing to edges_in and filtering
        by self.category.
        """
        for edge in node.edges_in:
            if edge.src.props.get('project_id') != node.project_id:
                log.warn(
                    "skip edge %s for %s that's not in project %s", str(edge),
                    str(node), str(node.project_id)
                )
                continue
            if edge.src in visited:
                continue
            should_add = (
                not self.category
                or self.category == edge.src._dictionary['category']
            )
            if should_add:
                visited.append(edge.src)
            self.get_entity_tree(edge.src, visited)

    @property
    def is_json(self):
        """Return bool whether format is json."""
        return self.file_format == 'json'

    @property
    def is_delimited(self):
        """Return bool whether format is delimited."""
        return self.file_format in DELIMITERS

    @property
    def is_singular(self):
        """Return bool if there is a single result."""
        return len(self.result) == 1

    @property
    def filename(self):
        """Return a filename string based on format and number of results."""
        if not self.result:
            raise InternalError(
                "Unable to determine file name with no results"
            )

        if self.is_delimited and self.is_singular:
            return '{}.{}'.format(self.result.keys()[0], self.file_format)
        elif self.is_delimited:
            return 'gdc_export_{}.tar.gz'.format(self._get_sha())
        elif self.is_json and self.is_singular:
            return '{}.json'.format(self.result.keys()[0])
        elif self.is_json:
            return 'gdc_export_{}.json'.format(self._get_sha())
        else:
            raise UserError('Format {} not supported'.format(self.file_format))

    def _get_sha(self):
        """Return a unique hash for this export."""
        sha = hashlib.sha1(str(time.time()))
        for node in self.nodes:
            sha.update(node.node_id)
        return sha.hexdigest()

    def get_tabular(self):
        """
        Set the state of self.result[label] to filelike object for label in
        self.result json.
        """
        delimiter = DELIMITERS[self.file_format]
        json_output, self.result = self.result, {}

        def encode(string):
            """Encode keys or values for writing a tsv dict (see below)."""
            if isinstance(string, unicode):
                return string.encode('utf-8')
            else:
                return string

        for label, entities in json_output.iteritems():
            template = self.templates[label]
            titles = []
            titles.extend(get_link_titles(entities, template))
            titles.extend(get_non_link_props(template))
            buff = StringIO.StringIO()
            writer = csv.DictWriter(buff, titles, delimiter=delimiter)
            self.result[label] = buff
            writer.writeheader()

            for tsv_dict in get_tsv_dicts(entities, titles):
                writer.writerow(
                    {encode(k): encode(v) for k, v in tsv_dict.iteritems()}
                )

    def get_delimited_response(self):
        """Yield delimited string per result."""
        self.get_tabular()
        if self.is_singular:
            yield self.result.values()[0].getvalue()
        else:
            tar = tarfile.open(self.filename, mode='w|gz', fileobj=self)
            for label, entities in self.result.iteritems():
                partname = '{}.{}'.format(label, self.file_format)
                info = tarfile.TarInfo(name=partname)
                content = entities.getvalue()
                info.size = len(content)
                tar.addfile(info, StringIO.StringIO(content))
                yield self.getvalue()
                self.reset()
            tar.close()
            yield self.getvalue()

    def get_json_response(self):
        """Yield single json string."""
        # Throw away the keys because re-upload is not expecting them.
        yield json_dumps_formatted(
            [r for v in self.result.values() for r in v]
        )

    def get_response(self):
        """Return response based on format and number of results."""
        if self.is_delimited:
            return self.get_delimited_response()
        elif self.is_json:
            return self.get_json_response()
        else:
            raise UnsupportedError(self.file_format)

    def get_node_dictionary(self, node):
        """Return the json doc for a single node."""
        entity = {'id': node.node_id}
        props = self.templates.get(node.label)
        if not props:
            props = entity_to_template(
                node.label,
                program=self.program,
                project=self.project,
                exclude_id=False,
            )
            self.templates[node.label] = props
        entity.update(get_node_link_json(node, props))
        entity.update(get_node_non_link_json(node, props))
        return entity

    def get_dictionary(self):
        """Return export as a dictionary."""
        for node in self.nodes:
            node_json = self.get_node_dictionary(node)
            self.result[node.label].append(node_json)
        return self.result


def validate_export_node(node_label):
    """
    Raise a ``UserError`` if there is any reason that nodes with the type
    specified by ``node_label`` should not be exported. This m

    Args:
        node_label (str): string of the node type

    Return:
        None

    Raises:
        UserError: if the node cannot be exported
    """
    if node_label not in dictionary.schema:
        raise UserError(
            'dictionary does not have node with type {}'.format(node_label)
        )
    category = get_node_category(node_label)
    if category in UNSUPPORTED_EXPORT_NODE_CATEGORIES:
        raise UserError('cannot export node with category `internal`')


def export_all(node_label, project_id, file_format, db, **kwargs):
    """
    Export all nodes of type with name ``node_label`` to a TSV file and yield
    rows of the resulting TSV.

    Args:
        node_label (str): type of nodes to look up, for example ``'case'``
        project_id (str): project to look under
        file_format (str): json or tsv
        db (psqlgraph.PsqlGraphDriver): database driver to use for queries

    Return:
        Generator[str]: generator of rows of the TSV file

    Example:
        Example of streaming a TSV in a Flask response using this function:

        .. code-block:: python

            return flask.Response(export_all(
                'case', 'acct-test', flask.current_app.db
            ))
    """
    # Examples in coments throughout function will start from ``'case'`` as an
    # example ``node_label`` (so ``gdcdatamodel.models.Case`` is the example
    # class).

    with db.session_scope() as session:

        cls = psqlgraph.Node.get_subclass(node_label)

        # Get the template for this node, which is basically the column
        # headers in the resulting TSV.
        template = entity_to_template(
            node_label, exclude_id=False, file_format='tsv'
        )
        # Get the titles so the linked fields are at the end (to match the
        # structure of the query we will run later).
        titles_non_linked = []
        titles_linked = []
        for title in template:
            if is_link_field(title):
                titles_linked.append(title)
            else:
                titles_non_linked.append(title)
        titles = titles_non_linked + titles_linked
        # Example ``titles``:
        #
        #     [
        #         'type', 'id', 'submitter_id', 'disease_type', 'primary_site',
        #         'experiments.id', 'experiments.submitter_id'
        #     ]

        def format_prop(prop):
            """
            Map over ``titles`` to get properties usable for looking up from
            node instances.

            Change properties to have 'node_id' instead of 'id', and 'label'
            instead of 'type', so that the props can be looked up as dictionary
            entries:

            .. code-block:: python

                node[prop]

            For properties which link to other nodes, convert the link to a
            tuple such that the linked property can be looked up using the
            elements of the tuple as indexes. For example, for a ``Case`` node
            with a link to `experiments.id`:

            .. code-block:: python

                # prop == ('experiments', 0, 'node_id')
                node[prop[0]][prop[1]][prop[2]]
            """
            if prop == 'id':
                return 'node_id'
            elif prop == 'type':
                return 'label'
            elif is_link_field(prop):
                link_name, link_alias = split_link(prop)
                if is_link_plural(prop):
                    alias_root, _ = split_link_alias(link_alias)
                    return (link_name, format_prop(alias_root))
                else:
                    return (link_name, format_prop(link_alias))
            return prop

        # ``props`` is just a list of strings of the properties of the node
        # class that should go in the result.
        props = []
        # ``linked_props`` is a list of attributes belonging to linked classes
        # (for example, ``Experiment.node_id``).
        linked_props = []
        # Example ``cls._pg_links`` for reference:
        #
        #     Case._pg_links == {
        #         'experiments': {
        #             'dst_type': gdcdatamodel.models.Experiment,
        #             'edge_out': '_CaseMemberOfExperiment_out',
        #         }
        #     }
        #
        # This is used to look up the classes for the linked nodes.
        # Now, fill out the properties lists from the titles.
        for prop in map(format_prop, titles):
            if type(prop) is tuple:
                link_name, link_prop = prop
                link_cls = cls._pg_links[link_name]['dst_type']
                linked_props.append(getattr(link_cls, link_prop))
            else:
                props.append(prop)

        # Build up the query. The query will contain, firstly, the node class,
        # and secondly, all the relevant properties in linked nodes.
        query_args = [cls] + linked_props
        query = session.query(*query_args).prop('project_id', project_id)
        # Join the related node tables using the links.
        for link in cls._pg_links.values():
            query = (
                query
                .outerjoin(link['edge_out'])
                .outerjoin(link['dst_type'])
            )
        # The result from the query should look like this (header just for
        # example):
        #
        # Case instance          experiments.id   experiments.submitter_id
        # (<Case(...[uuid]...)>, u'...[uuid]...', u'exp-01')

        if file_format == "json":
<<<<<<< HEAD
          yield '{ "data": ['
        else: # json
          # Yield the lines of the file.
          yield '{}\n'.format('\t'.join(titles))
=======
            yield '{ "data": ['
        else:  # json
            # Yield the lines of the file.
            yield '{}\n'.format('\t'.join(titles))
>>>>>>> 0c9dd26b

        js_list_separator = ''
        for result in query.yield_per(1000):
            row = []
            json_obj = {"link_fields": {}}
            # Write in the properties from just the node.
            node = result[0]
            for prop in props:
                row.append(node[prop] or '')
                json_obj[prop] = node[prop] or ''
            # Tack on the linked properties.
            row.extend(map(lambda col: col or '', result[1:]))
            for idx, title in enumerate(titles_linked):
                json_obj["link_fields"][title] = result[idx + 1] or ''
            # Convert row elements to string if they are not
            for idx, val in enumerate(row):
                if not isinstance(val, str):
                    row[idx] = str(row[idx])
            if file_format == "json":
                yield js_list_separator + json.dumps(json_obj)
            else:
                yield '{}\n'.format('\t'.join(row))
            js_list_separator = ','

        if file_format == "json":
<<<<<<< HEAD
          yield ']}'
=======
            yield ']}'
>>>>>>> 0c9dd26b
<|MERGE_RESOLUTION|>--- conflicted
+++ resolved
@@ -877,17 +877,10 @@
         # (<Case(...[uuid]...)>, u'...[uuid]...', u'exp-01')
 
         if file_format == "json":
-<<<<<<< HEAD
-          yield '{ "data": ['
-        else: # json
-          # Yield the lines of the file.
-          yield '{}\n'.format('\t'.join(titles))
-=======
             yield '{ "data": ['
         else:  # json
             # Yield the lines of the file.
             yield '{}\n'.format('\t'.join(titles))
->>>>>>> 0c9dd26b
 
         js_list_separator = ''
         for result in query.yield_per(1000):
@@ -913,8 +906,4 @@
             js_list_separator = ','
 
         if file_format == "json":
-<<<<<<< HEAD
-          yield ']}'
-=======
-            yield ']}'
->>>>>>> 0c9dd26b
+            yield ']}'