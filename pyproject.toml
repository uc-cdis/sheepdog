--- conflicted
+++ resolved
@@ -17,14 +17,9 @@
 indexd = {git = "https://github.com/uc-cdis/indexd", rev = "5.0.3"}
 boto3 = ">=1.40.69"
 authlib = "*" # let authutils decide which version we're using
-<<<<<<< HEAD
-authutils = ">=6.2.7"
-datamodelutils = ">=1.1.0"
-=======
 authutils = ">=6.2.7,<8"
 boto = ">=2.49.0"
 datamodelutils = ">=1.1.2,<2"
->>>>>>> 8ad3d903
 dictionaryutils = ">=3.4.11"
 envelopes = ">=0.4"
 Flask = ">=2.2.5"
@@ -35,15 +30,6 @@
 PyYAML = ">=5.4.1"
 requests = ">=2.31.0,<3.0.0"
 simplejson = ">=3.8.1"
-<<<<<<< HEAD
-sqlalchemy = ">=1.3.*"
-gen3datamodel = {git = "https://github.com/uc-cdis/gen3datamodel", branch = "chore/update-psycopg2-binary"}
-gen3dictionary = ">=2.0.3"
-cdispyutils = ">=2.0.1"
-Flask-SQLAlchemy-Session = ">=1.1"
-psqlgraph = ">=3.0.1"
-cdislogging = ">=1.0.0"
-=======
 sqlalchemy = ">=1.3.3,<2"
 cdispyutils = ">=2.0.1"
 Flask-SQLAlchemy-Session = ">=1.1"
@@ -52,7 +38,6 @@
 cdislogging = ">=1.0.0"
 gen3dictionary = ">=2.0.3"
 gen3datamodel = ">=3.2.6,<4"
->>>>>>> 8ad3d903
 gunicorn = ">=21.2.0"
 indexclient = ">=2.1.1"
 urllib3 = "<2.0.0"
