import os
import sys

from flask import Flask, jsonify
from flask_sqlalchemy_session import flask_scoped_session
from psqlgraph import PsqlGraphDriver

from authutils.oauth2 import client as oauth2_client
from authutils.oauth2.client import blueprint as oauth2_blueprint
from authutils import AuthError
from cdispyutils.log import get_handler
from dictionaryutils import DataDictionary, dictionary
from datamodelutils import models, validators, postgres_admin


from indexclient.client import IndexClient
from userdatamodel.driver import SQLAlchemyDriver

import sheepdog
from sheepdog.auth import AuthDriver
from sheepdog.errors import APIError, setup_default_handlers, UnhealthyCheck
from sheepdog.version_data import VERSION, COMMIT, DICTVERSION, DICTCOMMIT


# recursion depth is increased for complex graph traversals
sys.setrecursionlimit(10000)
DEFAULT_ASYNC_WORKERS = 8


def app_register_blueprints(app):
    # TODO: (jsm) deprecate the index endpoints on the root path,
    # these are currently duplicated under /index (the ultimate
    # path) for migration

    app.url_map.strict_slashes = False

    if ('DICTIONARY_URL' in app.config):
        url = app.config['DICTIONARY_URL']
        datadictionary = DataDictionary(url=url)
    elif ('PATH_TO_SCHEMA_DIR' in app.config):
        datadictionary = DataDictionary(root_dir=app.config['PATH_TO_SCHEMA_DIR'])
    else:
        import gdcdictionary
        datadictionary = gdcdictionary.gdcdictionary

    dictionary.init(datadictionary)
    from gdcdatamodel import models as md
    from gdcdatamodel import validators as vd
    models.init(md)
    validators.init(vd)
    sheepdog_blueprint = sheepdog.create_blueprint(
        'submission'
    )

    v0 = '/v0'
    app.register_blueprint(sheepdog_blueprint, url_prefix=v0+'/submission')
    app.register_blueprint(sheepdog_blueprint, url_prefix='/submission')
    app.register_blueprint(oauth2_blueprint.blueprint, url_prefix=v0+'/oauth2')
    app.register_blueprint(oauth2_blueprint.blueprint, url_prefix='/oauth2')


def db_init(app):
    app.logger.info('Initializing PsqlGraph driver')
    app.db = PsqlGraphDriver(
        host=app.config['PSQLGRAPH']['host'],
        user=app.config['PSQLGRAPH']['user'],
        password=app.config['PSQLGRAPH']['password'],
        database=app.config['PSQLGRAPH']['database'],
        set_flush_timestamps=True,
    )
    if app.config.get('AUTO_MIGRATE_DATABASE'):
        migrate_database(app)
    app.userdb = SQLAlchemyDriver(app.config['PSQL_USER_DB_CONNECTION'])
    flask_scoped_session(app.userdb.Session, app)

    app.oauth_client = oauth2_client.OAuthClient(**app.config['OAUTH2'])

    app.logger.info('Initializing Indexd driver')
    app.indexd = IndexClient(
        app.config['INDEXD']['host'],
        version=app.config['INDEXD']['version'],
        auth=app.config['INDEXD']['auth'])
    try:
        app.logger.info('Initializing Auth driver')
        app.auth = AuthDriver(app.config["AUTH_ADMIN_CREDS"], app.config["INTERNAL_AUTH"])
    except Exception:
        app.logger.exception("Couldn't initialize auth, continuing anyway")


<<<<<<< HEAD
=======
def migrate_database(app):
    if postgres_admin.check_version(app.db):
        return
    try:
        postgres_admin.create_graph_tables(app.db, timeout=1)
    except Exception:
        if not postgres_admin.check_version(app.db):
            app.logger.exception("Fail to migrate database, continuing anyway")
        # if the version is already up to date, that means there is
        # another migration wins, so silently exit
        return
    # hardcoded read role
    read_role = 'peregrine'
    # check if such role exists
    with app.db.session_scope() as session:
        r = [i for i in
             session.execute("SELECT 1 FROM pg_roles WHERE rolname='{}'"
                             .format(read_role))]
    if len(r) != 0:
        try:
            postgres_admin.grant_read_permissions_to_graph(app.db, read_role)
        except Exception:
            app.logger.warn("Fail to grant read permission, continuing anyway")
            return


>>>>>>> b09b243d
def app_init(app):
    # Register duplicates only at runtime
    app.logger.info('Initializing app')

    # explicit options set for compatibility with gdc's api
    app.config['AUTH_SUBMISSION_LIST'] = True
    app.config['USE_DBGAP'] = False
    app.config['IS_GDC'] = False

    # default settings
    app.config['AUTO_MIGRATE_DATABASE'] = (
        app.config.get('AUTO_MIGRATE_DATABASE', True)
    )

    app_register_blueprints(app)
    db_init(app)
    # exclude es init as it's not used yet
    # es_init(app)
    try:
        app.secret_key = app.config['FLASK_SECRET_KEY']
    except KeyError:
        app.logger.error(
            'Secret key not set in config! Authentication will not work'
        )

app = Flask(__name__)

# Setup logger
app.logger.addHandler(get_handler())

setup_default_handlers(app)


@app.route('/_status', methods=['GET'])
def health_check():
    with app.db.session_scope() as session:
        try:
            session.execute('SELECT 1')
        except Exception:
            raise UnhealthyCheck('Unhealthy')

    return 'Healthy', 200

@app.route('/_version', methods=['GET'])
def version():
    dictver = {
        'version': DICTVERSION,
        'commit': DICTCOMMIT,
    }
    base = {
        'version': VERSION,
        'commit': COMMIT,
        'dictionary': dictver,
    }

    return jsonify(base), 200

@app.errorhandler(404)
def page_not_found(e):
    return jsonify(message=e.description), e.code


@app.errorhandler(500)
def server_error(e):
    app.logger.exception(e)
    return jsonify(message="internal server error"), 500


def _log_and_jsonify_exception(e):
    """
    Log an exception and return the jsonified version along with the code.
    This is the error handling mechanism for ``APIErrors`` and
    ``AuthError``.
    """
    app.logger.exception(e)
    if hasattr(e, 'json') and e.json:
        return jsonify(**e.json), e.code
    else:
        return jsonify(message=e.message), e.code


app.register_error_handler(APIError, _log_and_jsonify_exception)

app.register_error_handler(
    sheepdog.errors.APIError, _log_and_jsonify_exception
)
app.register_error_handler(AuthError, _log_and_jsonify_exception)


def run_for_development(**kwargs):
    #app.logger.setLevel(logging.INFO)

    for key in ["http_proxy", "https_proxy"]:
        if os.environ.get(key):
            del os.environ[key]
    app.config.from_object('sheepdog.dev_settings')

    kwargs['port'] = app.config['SHEEPDOG_PORT']
    kwargs['host'] = app.config['SHEEPDOG_HOST']

    try:
        app_init(app)
    except Exception:
        app.logger.exception(
            "Couldn't initialize application, continuing anyway"
        )
    app.run(**kwargs)<|MERGE_RESOLUTION|>--- conflicted
+++ resolved
@@ -87,8 +87,6 @@
         app.logger.exception("Couldn't initialize auth, continuing anyway")
 
 
-<<<<<<< HEAD
-=======
 def migrate_database(app):
     if postgres_admin.check_version(app.db):
         return
@@ -115,7 +113,6 @@
             return
 
 
->>>>>>> b09b243d
 def app_init(app):
     # Register duplicates only at runtime
     app.logger.info('Initializing app')
