--- conflicted
+++ resolved
@@ -886,23 +886,18 @@
 )
 @patch("sheepdog.transactions.upload.sub_entities.FileUploadEntity._create_index")
 @patch("sheepdog.transactions.upload.sub_entities.FileUploadEntity._create_alias")
-<<<<<<< HEAD
 def test_submit_valid_tsv_data_file(
-=======
-def test_link_case_insensitivity(
->>>>>>> 36bda5bb
-    create_alias,
-    create_index,
-    get_index_uuid,
-    get_index_hash,
-    client,
-    pg_driver,
-    admin,
-    submitter,
-    cgci_blgsp,
-):
-    """
-<<<<<<< HEAD
+    create_alias,
+    create_index,
+    get_index_uuid,
+    get_index_hash,
+    client,
+    pg_driver,
+    admin,
+    submitter,
+    cgci_blgsp,
+):
+    """
     Test that we can submit a valid TSV data file
     """
     submit_first_experiment(client, pg_driver, admin, submitter, cgci_blgsp)
@@ -1027,7 +1022,28 @@
 
     # response
     assert resp.status_code == 200, resp.data
-=======
+
+
+@patch(
+    "sheepdog.transactions.upload.sub_entities.FileUploadEntity.get_file_from_index_by_hash"
+)
+@patch(
+    "sheepdog.transactions.upload.sub_entities.FileUploadEntity.get_file_from_index_by_uuid"
+)
+@patch("sheepdog.transactions.upload.sub_entities.FileUploadEntity._create_index")
+@patch("sheepdog.transactions.upload.sub_entities.FileUploadEntity._create_alias")
+def test_link_case_insensitivity(
+    create_alias,
+    create_index,
+    get_index_uuid,
+    get_index_hash,
+    client,
+    pg_driver,
+    admin,
+    submitter,
+    cgci_blgsp,
+):
+    """
     Test submitting the same data again but updating the URL field (should
     get added to the indexed file in index service).
     """
@@ -1066,5 +1082,4 @@
         # response
         assert_positive_response(resp)
         entity = assert_single_entity_from_response(resp)
-        assert entity["action"] == "create"
->>>>>>> 36bda5bb
+        assert entity["action"] == "create"