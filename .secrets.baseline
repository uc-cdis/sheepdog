{
  "version": "1.4.0",
  "plugins_used": [
    {
      "name": "ArtifactoryDetector"
    },
    {
      "name": "AWSKeyDetector"
    },
    {
      "name": "AzureStorageKeyDetector"
    },
    {
      "name": "Base64HighEntropyString",
      "limit": 4.5
    },
    {
      "name": "BasicAuthDetector"
    },
    {
      "name": "CloudantDetector"
    },
    {
      "name": "DiscordBotTokenDetector"
    },
    {
      "name": "GitHubTokenDetector"
    },
    {
      "name": "HexHighEntropyString",
      "limit": 3.0
    },
    {
      "name": "IbmCloudIamDetector"
    },
    {
      "name": "IbmCosHmacDetector"
    },
    {
      "name": "JwtTokenDetector"
    },
    {
      "name": "KeywordDetector",
      "keyword_exclude": ""
    },
    {
      "name": "MailchimpDetector"
    },
    {
      "name": "NpmDetector"
    },
    {
      "name": "PrivateKeyDetector"
    },
    {
      "name": "SendGridDetector"
    },
    {
      "name": "SlackDetector"
    },
    {
      "name": "SoftlayerDetector"
    },
    {
      "name": "SquareOAuthDetector"
    },
    {
      "name": "StripeDetector"
    },
    {
      "name": "TwilioKeyDetector"
    }
  ],
  "filters_used": [
    {
      "path": "detect_secrets.filters.allowlist.is_line_allowlisted"
    },
    {
      "path": "detect_secrets.filters.common.is_baseline_file",
      "filename": ".secrets.baseline"
    },
    {
      "path": "detect_secrets.filters.common.is_ignored_due_to_verification_policies",
      "min_level": 2
    },
    {
      "path": "detect_secrets.filters.heuristic.is_indirect_reference"
    },
    {
      "path": "detect_secrets.filters.heuristic.is_likely_id_string"
    },
    {
      "path": "detect_secrets.filters.heuristic.is_lock_file"
    },
    {
      "path": "detect_secrets.filters.heuristic.is_not_alphanumeric_string"
    },
    {
      "path": "detect_secrets.filters.heuristic.is_potential_uuid"
    },
    {
      "path": "detect_secrets.filters.heuristic.is_prefixed_with_dollar_sign"
    },
    {
      "path": "detect_secrets.filters.heuristic.is_sequential_string"
    },
    {
      "path": "detect_secrets.filters.heuristic.is_swagger_file"
    },
    {
      "path": "detect_secrets.filters.heuristic.is_templated_secret"
    }
  ],
  "results": {
    ".github/workflows/ci.yaml": [
      {
        "type": "Secret Keyword",
        "filename": ".github/workflows/ci.yaml",
        "hashed_secret": "3e26d6750975d678acb8fa35a0f69237881576b0",
        "is_verified": false,
        "line_number": 18
      }
    ],
    "README.md": [
      {
        "type": "Secret Keyword",
        "filename": "README.md",
        "hashed_secret": "a94a8fe5ccb19ba61c4c0873d391e987982fbbd3",
        "is_verified": false,
        "line_number": 74
      }
    ],
    "bin/settings.py": [
      {
        "type": "Basic Auth Credentials",
        "filename": "bin/settings.py",
        "hashed_secret": "347cd9c53ff77d41a7b22aa56c7b4efaf54658e3",
        "is_verified": false,
        "line_number": 51
      }
    ],
    "docs/local_dev_environment.md": [
      {
        "type": "Secret Keyword",
        "filename": "docs/local_dev_environment.md",
        "hashed_secret": "a94a8fe5ccb19ba61c4c0873d391e987982fbbd3",
        "is_verified": false,
        "line_number": 104
      }
    ],
    "sheepdog/dev_settings.py": [
      {
        "type": "Base64 High Entropy String",
        "filename": "sheepdog/dev_settings.py",
        "hashed_secret": "739155dcfcb1fc7f98aa38d18ea3d2213ae62b54",
        "is_verified": false,
        "line_number": 66
      },
      {
        "type": "Secret Keyword",
        "filename": "sheepdog/dev_settings.py",
        "hashed_secret": "739155dcfcb1fc7f98aa38d18ea3d2213ae62b54",
        "is_verified": false,
        "line_number": 66
      }
    ],
    "sheepdog/test_settings.py": [
      {
        "type": "Secret Keyword",
        "filename": "sheepdog/test_settings.py",
        "hashed_secret": "27d0f93fe951bda5dc3973ca2a5b420c7dfc387f",
        "is_verified": false,
        "line_number": 13
      },
      {
        "type": "Secret Keyword",
        "filename": "sheepdog/test_settings.py",
        "hashed_secret": "8216da1ba2bc43935f46a5df9a699f9de69d57aa",
        "is_verified": false,
        "line_number": 22
      },
      {
        "type": "Secret Keyword",
        "filename": "sheepdog/test_settings.py",
        "hashed_secret": "a94a8fe5ccb19ba61c4c0873d391e987982fbbd3",
        "is_verified": false,
        "line_number": 29
      },
      {
        "type": "Secret Keyword",
        "filename": "sheepdog/test_settings.py",
        "hashed_secret": "24cd1f3ecc84fa5b58e0c6b0ae5dddfe41659755",
        "is_verified": false,
        "line_number": 39
      }
    ],
    "tests/integration/datadict/submission/data/biospec1.json": [
      {
        "type": "Hex High Entropy String",
        "filename": "tests/integration/datadict/submission/data/biospec1.json",
        "hashed_secret": "78b4db9b2aec0f0f2d3e38f9278be42b861c9dc3",
        "is_verified": false,
        "line_number": 63
      },
      {
        "type": "Hex High Entropy String",
        "filename": "tests/integration/datadict/submission/data/biospec1.json",
        "hashed_secret": "e65fd5600e42643c6d77f3c5c3a60114e0d3165d",
        "is_verified": false,
        "line_number": 72
      },
      {
        "type": "Hex High Entropy String",
        "filename": "tests/integration/datadict/submission/data/biospec1.json",
        "hashed_secret": "922282cd0fad4bf8ca1c93de95863177d57a55c1",
        "is_verified": false,
        "line_number": 81
      }
    ],
    "tests/integration/datadict/submission/data/biospec2.json": [
      {
        "type": "Hex High Entropy String",
        "filename": "tests/integration/datadict/submission/data/biospec2.json",
        "hashed_secret": "78b4db9b2aec0f0f2d3e38f9278be42b861c9dc3",
        "is_verified": false,
        "line_number": 18
      },
      {
        "type": "Hex High Entropy String",
        "filename": "tests/integration/datadict/submission/data/biospec2.json",
        "hashed_secret": "e65fd5600e42643c6d77f3c5c3a60114e0d3165d",
        "is_verified": false,
        "line_number": 27
      }
    ],
    "tests/integration/datadict/submission/data/databundle1.json": [
      {
        "type": "Hex High Entropy String",
        "filename": "tests/integration/datadict/submission/data/databundle1.json",
        "hashed_secret": "b87375c47433817ed4310ab448cda0f74670ee71",
        "is_verified": false,
        "line_number": 28
      }
    ],
    "tests/integration/datadict/submission/data/experimental_metadata.json": [
      {
        "type": "Hex High Entropy String",
        "filename": "tests/integration/datadict/submission/data/experimental_metadata.json",
        "hashed_secret": "78b4db9b2aec0f0f2d3e38f9278be42b861c9dc3",
        "is_verified": false,
        "line_number": 5
      }
    ],
    "tests/integration/datadict/submission/data/file.json": [
      {
        "type": "Hex High Entropy String",
        "filename": "tests/integration/datadict/submission/data/file.json",
        "hashed_secret": "78b4db9b2aec0f0f2d3e38f9278be42b861c9dc3",
        "is_verified": false,
        "line_number": 9
      }
    ],
    "tests/integration/datadict/submission/data/submitted_unaligned_reads.json": [
      {
        "type": "Hex High Entropy String",
        "filename": "tests/integration/datadict/submission/data/submitted_unaligned_reads.json",
        "hashed_secret": "78b4db9b2aec0f0f2d3e38f9278be42b861c9dc3",
        "is_verified": false,
        "line_number": 10
      }
    ],
    "tests/integration/datadict/submission/test_endpoints.py": [
      {
        "type": "Hex High Entropy String",
        "filename": "tests/integration/datadict/submission/test_endpoints.py",
        "hashed_secret": "78b4db9b2aec0f0f2d3e38f9278be42b861c9dc3",
        "is_verified": false,
<<<<<<< HEAD
        "line_number": 1446
=======
        "line_number": 1481
>>>>>>> 8ad3d903
      }
    ],
    "tests/integration/datadictwithobjid/submission/data/biospec1.json": [
      {
        "type": "Hex High Entropy String",
        "filename": "tests/integration/datadictwithobjid/submission/data/biospec1.json",
        "hashed_secret": "78b4db9b2aec0f0f2d3e38f9278be42b861c9dc3",
        "is_verified": false,
        "line_number": 63
      },
      {
        "type": "Hex High Entropy String",
        "filename": "tests/integration/datadictwithobjid/submission/data/biospec1.json",
        "hashed_secret": "e65fd5600e42643c6d77f3c5c3a60114e0d3165d",
        "is_verified": false,
        "line_number": 72
      },
      {
        "type": "Hex High Entropy String",
        "filename": "tests/integration/datadictwithobjid/submission/data/biospec1.json",
        "hashed_secret": "922282cd0fad4bf8ca1c93de95863177d57a55c1",
        "is_verified": false,
        "line_number": 81
      }
    ],
    "tests/integration/datadictwithobjid/submission/data/biospec2.json": [
      {
        "type": "Hex High Entropy String",
        "filename": "tests/integration/datadictwithobjid/submission/data/biospec2.json",
        "hashed_secret": "78b4db9b2aec0f0f2d3e38f9278be42b861c9dc3",
        "is_verified": false,
        "line_number": 18
      },
      {
        "type": "Hex High Entropy String",
        "filename": "tests/integration/datadictwithobjid/submission/data/biospec2.json",
        "hashed_secret": "e65fd5600e42643c6d77f3c5c3a60114e0d3165d",
        "is_verified": false,
        "line_number": 27
      }
    ],
    "tests/integration/datadictwithobjid/submission/data/databundle1.json": [
      {
        "type": "Hex High Entropy String",
        "filename": "tests/integration/datadictwithobjid/submission/data/databundle1.json",
        "hashed_secret": "b87375c47433817ed4310ab448cda0f74670ee71",
        "is_verified": false,
        "line_number": 28
      }
    ],
    "tests/integration/datadictwithobjid/submission/data/experimental_metadata.json": [
      {
        "type": "Hex High Entropy String",
        "filename": "tests/integration/datadictwithobjid/submission/data/experimental_metadata.json",
        "hashed_secret": "78b4db9b2aec0f0f2d3e38f9278be42b861c9dc3",
        "is_verified": false,
        "line_number": 5
      }
    ],
    "tests/integration/datadictwithobjid/submission/data/file.json": [
      {
        "type": "Hex High Entropy String",
        "filename": "tests/integration/datadictwithobjid/submission/data/file.json",
        "hashed_secret": "78b4db9b2aec0f0f2d3e38f9278be42b861c9dc3",
        "is_verified": false,
        "line_number": 9
      }
    ],
    "tests/integration/datadictwithobjid/submission/data/submitted_unaligned_reads.json": [
      {
        "type": "Hex High Entropy String",
        "filename": "tests/integration/datadictwithobjid/submission/data/submitted_unaligned_reads.json",
        "hashed_secret": "78b4db9b2aec0f0f2d3e38f9278be42b861c9dc3",
        "is_verified": false,
        "line_number": 10
      }
    ]
  },
<<<<<<< HEAD
  "generated_at": "2025-11-07T22:55:22Z"
=======
  "generated_at": "2025-11-17T17:35:50Z"
>>>>>>> 8ad3d903
}<|MERGE_RESOLUTION|>--- conflicted
+++ resolved
@@ -275,11 +275,7 @@
         "filename": "tests/integration/datadict/submission/test_endpoints.py",
         "hashed_secret": "78b4db9b2aec0f0f2d3e38f9278be42b861c9dc3",
         "is_verified": false,
-<<<<<<< HEAD
-        "line_number": 1446
-=======
         "line_number": 1481
->>>>>>> 8ad3d903
       }
     ],
     "tests/integration/datadictwithobjid/submission/data/biospec1.json": [
@@ -358,9 +354,5 @@
       }
     ]
   },
-<<<<<<< HEAD
-  "generated_at": "2025-11-07T22:55:22Z"
-=======
   "generated_at": "2025-11-17T17:35:50Z"
->>>>>>> 8ad3d903
 }