--- conflicted
+++ resolved
@@ -252,16 +252,10 @@
     put_cgci_blgsp(client, admin)
 
 
-<<<<<<< HEAD
 @pytest.fixture(scope="function")
 def index_client(indexd_client):
     return indexd_client
-=======
-@pytest.fixture()
-def index_client():
-    return IndexClient(INDEXD['host'], INDEXD['version'], INDEXD['auth'])
-
->>>>>>> 6ca60977
+
 
 def dictionary_setup(_app):
     url = 's3://testurl'
