"""
Classes and functions for upload.
"""
import uuid

import psqlgraph
import flask
import sqlalchemy
from psqlgraph.exc import ValidationError

from sheepdog import dictionary
from sheepdog import models
from sheepdog.errors import InternalError
from sheepdog.globals import (
    REGEX_UUID,
    UNVERIFIED_PROGRAM_NAMES,
    UNVERIFIED_PROJECT_CODES,
)
from sheepdog.transactions.entity_base import EntityBase, EntityErrors
from sheepdog.utils import get_suggestion

# TODO: This should probably go into the dictionary and be
# read from there. For now, these are the only nodes that will
# be allowed to be set to 'open'.
POSSIBLE_OPEN_FILE_NODES = [
    'biospecimen_supplement',
    'clinical_supplement',
    'copy_number_segment',
    'gene_expression'
    'masked_somatic_mutation',
    'methylation_beta_value',
    'mirna_expression',
    'file'
]

def lookup_node(psql_driver, label, node_id=None, secondary_keys=None):
    """Return a query for nodes by id and secondary keys."""
    cls = psqlgraph.Node.get_subclass(label)
    query = psql_driver.nodes(cls)
    if node_id is None and not secondary_keys:
        return query.filter(sqlalchemy.sql.false())
    if node_id is not None:
        query = query.ids(node_id)
    if all(all(keys) for keys in secondary_keys):
        query = query.filter(cls._secondary_keys == secondary_keys)
    return query


class UploadEntity(EntityBase):
    """
    An `UploadEntity` is any biospecimen, file, admin, etc. entity to be owned by
    an :ref:``UploadTransaction`` to encapsulate validation and model creation.

    The lifespan of a UploadEntity should include:
       #. parse
       #. pre_validate
       #. instantiate
       #. post_validate

    These steps should call any validators specified by the data dictionary and
    create a node. After this, it should be flushed into a UploadTransaction's
    session.
    """
    DATA_FILE_CATEGORIES = ['data_file', 'metadata_file']

    def __init__(self, transaction, config=None):
        """
        Args:
            transaction (UploadTransaction): the associated transaction
        """
        super(UploadEntity, self).__init__(transaction)
        self.doc = {}
        self.parents = {}
        self._secondary_keys = None
        self._config = config

    @property
    def secondary_keys(self):
        """Return the tuple of unique dicts for the node."""
        if self._secondary_keys is None:
            node = (
                self.node
                or self.get_skeleton_node(self.entity_type, self.doc)
            )
            if node:
                self._secondary_keys = node._secondary_keys
            else:
                self._secondary_keys = tuple()
        return self._secondary_keys

    @property
    def secondary_keys_dicts(self):
        """Return the list of unique tuples for the node."""
        node = self.node or self.get_skeleton_node(self.entity_type, self.doc)
        return [] if not node else node._secondary_keys_dicts

    @property
    def pg_secondary_keys(self):
        """Return the list of unique tuples for the node type"""

        node = self.node or self.get_skeleton_node(self.entity_type, self.doc)
        return [] if not node else node.__pg_secondary_keys

    def parse(self, doc):
        """
        Parse the given doc and set the instance values accordingly.

        Args:
            doc (dict): the json upload representation

        Return:
            None
        """
        if not isinstance(doc, dict):
            return self.record_error(
                'Entity document must be an object, not a {}'
                .format(doc.__class__.__name__),
                type=EntityErrors.INVALID_VALUE,
            )

        self.doc = doc
        self._parse_type()
        if self.entity_type and self.is_valid:
            self._parse_id()

    def instantiate(self):
        """
        Create the graph node by populating necessary information within this
        instance. Will actually be added when flushed to the session.
        """
        if not self.is_valid:
            return

        # Check that there is an identifier
        if not (self.entity_id or self.secondary_keys):
            keys = [a for b in self.pg_secondary_keys for a in b]
            if not keys:
                return self.record_error(
                    ('There are no unique keys defined on type {} except'
                     ' for the official GDC id.  To upload this entity you'
                     ' must add a UUID').format(self.entity_type),
                    keys=['id'],
                    type=EntityErrors.MISSING_PROPERTY,
                )
            else:
                return self.record_error(
                    'Either an id or required unique fields ({}) required'
                    .format(', '.join(list(keys))),
                    keys=keys,
                    type=EntityErrors.MISSING_PROPERTY,
                )

        # Create entity
        if not self.entity_type:
            return

        if self.transaction.role == 'create':
            self.node = self.get_node_create()
        elif self.transaction.role == 'update':
            self.node = self.get_node_merge()
        else:
            self.record_error(
                "Unknown role '{}'".format(self.transaction.role),
                type=EntityErrors.INVALID_PERMISSIONS,
            )
            return

        # Stop if the node instantiation failed
        if not self.node:
            return

        self._set_node_properties()

    def flush_to_session(self):
        """
        Add graph node to session of the current transaction.
        """
        if not self.node:
            return

        role = self.action
        try:
            if role == 'create':
                self.transaction.session.add(self.node)
            elif role == 'update':
                self.node = self.transaction.session.merge(self.node)
            else:
                message = 'Unknown role {}'.format(role)
                self.logger.error(message)
                self.record_error(
                    message, type=EntityErrors.INVALID_PERMISSIONS
                )
        except Exception as e:  # pylint: disable=broad-except
            self.logger.exception(e)
            self.record_error(str(e))

    def _parse_id(self):
        """
        Generate and record the entity id.

        :returns: None

        """
        self.entity_id = self.doc.get('id')
        not_uuid = (
            self.transaction.role == 'create'
            and self.entity_id
            and not REGEX_UUID.match(self.entity_id)
        )
        if not_uuid:
            self.record_error(
                'Cannot create entity with custom id that is not a UUID.',
                keys=['id'], type=EntityErrors.INVALID_VALUE
            )

    def _parse_type(self):
        """
        Parse and record the entity type. This type will be used to look up
        what node class to instantiate.

        Return:
            None
        """
        self.entity_type = self.doc.get('type')
        if self.entity_type is None:
            return self.record_error(
                "missing 'type'", keys=["type"], type=EntityErrors.INVALID_TYPE
            )
        self._validate_type()

    def get_node_create(self, skip_node_lookup=False):
        """
        This is called for a POST operation.

        Check that:

        #. The user isn't supplying an id
        #. If not `skip_node_lookup`, the node does not already exist

        Return:
            psqlgraph.Node
        """
        # Check user permissions for updating nodes
        roles = self.get_user_roles()
        if 'create' not in roles:
            return self.record_error(
                'You do not have create permission for project {} only {}'
                .format(self.transaction.project_id, roles),
                type=EntityErrors.INVALID_PERMISSIONS,
            )

        # Check to see if it's registered in dbGaP is is an exception
        # to the rule
        if self.entity_type == 'case':
            submitter_id = self.doc.get("submitter_id")

            allowed = True
            try:
                if self._config.get('USE_DBGAP', False):
                    allowed = self.is_case_creation_allowed(submitter_id)

            except InternalError as e:
                return self.record_error(
                    "Unable to validate case against dbGaP. {}"
                    .format(str(e)),
                    keys=['submitter_id'],
                    type=EntityErrors.NOT_FOUND)

            else:
                if not allowed:
                    return self.record_error(
                        "Case submitter_id '{}' not found in dbGaP."
                        .format(submitter_id),
                        keys=['submitter_id'],
                        type=EntityErrors.NOT_FOUND)

        if not self.entity_id:
            self.entity_id = str(uuid.uuid4())

        # Assert that the node doesn't already exist
        if not skip_node_lookup:
            nodes = lookup_node(
                self.transaction.db_driver,
                self.entity_type,
                self.entity_id,
                self.secondary_keys,
            )
            if nodes.count():
                return self.record_error(
                    'Cannot create entity that already exists. '
                    'Try updating entity (PUT instead of POST)',
                    keys=['id'],
                    type=EntityErrors.NOT_UNIQUE,
                )

        # Fill in default system property values
        for key, val in self.get_system_property_defaults().iteritems():
            if self.doc.get(key, None) is None:
                self.doc[key] = val

        # Create the node and populate its properties
        cls = psqlgraph.Node.get_subclass(self.entity_type)
        self.logger.debug('Creating new {}'.format(cls.__name__))
        node = cls(self.entity_id)
<<<<<<< HEAD
        if is_data_file:
            # check if open_acl is requested and the node type can be set open
            if self.doc.get('open_acl', None) and self._config.get('IS_GDC', False):
                if self.entity_type in POSSIBLE_OPEN_FILE_NODES:
                    node.acl = [u'open']
                else:
                    node.acl = self.transaction.get_phsids()
            else:
                node.acl = self.transaction.get_phsids()
=======
>>>>>>> a186ce5b

        self.action = 'create'

        return node

    def get_node_merge(self):
        """
        This is called for a PATCH operation and supports upsert. It will
        lookup an existing node or create one if it doesn't exist.

        Return:
            psqlgraph.Node:
        """
        nodes = lookup_node(
            self.transaction.db_driver,
            self.entity_type,
            self.entity_id,
            self.secondary_keys
        ).all()

        if len(nodes) > 1:
            return self.record_error(
                'Entity is not unique, {} entities found with {}'
                .format(len(nodes), self.secondary_keys),
                type=EntityErrors.NOT_UNIQUE,
            )

        # If no node was found, create a new one
        if len(nodes) == 0:
            return self.get_node_create()

        # Check user permissions for updating nodes
        if 'update' not in self.get_user_roles():
            return self.record_error(
                'You do not have update permission for project {}'
                .format(self.transaction.project_id),
                type=EntityErrors.INVALID_PERMISSIONS,
            )

        node = nodes.pop()
        self.old_props = {k: v for k, v in node.props.iteritems()}

        if node.label != self.entity_type:
            return self.record_error(
                'Existing {} entity found with type different from {}'
                .format(node.label, self.entity_type),
                type=EntityErrors.NOT_UNIQUE,
            )

        # Verify that the node is in the correct project
        if not self._verify_node_project_id(node):
            self.record_error(
                "Entity is owned by project {}, not {}"
                .format(node.project_id, self.transaction.project_id),
                type=EntityErrors.INVALID_PERMISSIONS,
            )
        self._merge_doc_links(node)

        if self.entity_id and node.node_id != self.entity_id:
            return self.record_error(
                'Existing {} entity found with id different from {}'
                .format(node, self.entity_id),
                type=EntityErrors.NOT_UNIQUE,
            )

        # Since we are updating the node, we have to set its state to
        # ``validated``.  This means that this version of the node has
        # not been submitted and will not be displayed on the portal.
        # The node is now essential a draft.
        if node.state is None:
            node.state = 'validated'

        # Fill in default system property values
        for key in self.get_system_property_defaults():
            self.logger.debug(
                "{}: setting system prop self.doc['{}'] to '{}'"
                .format(node, key, node._props.get(key))
            )
            if self.doc.get(key) and self.doc.get(key) != node._props.get(key):
                msg = (
                    "Property '{}' ({}) is a system property and will be"
                    " ignored."
                ).format(key, self.doc.get(key))
                self.record_warning(
                    msg, keys=[key], type=EntityErrors.INVALID_PROPERTY
                )
            self.doc[key] = node._props.get(key)

        self.action = 'update'
        self.entity_id = node.node_id

        return node

    def _merge_doc_links(self, node):
        """
        For all links that exist in the database, add them to the document if
        the user didn't supply them.
        """
        for name in node._pg_links:

            doc_sk, doc_ids = set(), set()
            doc_links = self.doc.get(name, [])

            # Munge to a list
            if isinstance(doc_links, dict):
                doc_links = [doc_links]
            self.doc[name] = doc_links

            # Get set of node ids in the link document
            map(doc_ids.add, [
                l.get('id') for l in doc_links if l.get('id')
            ])

            # Get set of secondary_keys in the link document
            for link in doc_links:
                target_label = node._pg_links.get(name, {})\
                                             .get('dst_type', None)\
                                             .label
                target = self.get_skeleton_node(target_label, link)
                if target:
                    doc_sk.add(target._secondary_keys)

            # Add links that are in the database, but not the JSON doc
            for n in getattr(node, name):
                node_in_doc = (n._secondary_keys in doc_sk
                               or n.node_id in doc_ids)
                if not node_in_doc:
                    self.doc[name].append({'id': n.node_id})

            # Remove empty link list
            if not self.doc[name]:
                self.doc.pop(name)

    def _remove_empty_values(self, doc):
        for key in doc.keys():
            value = doc[key]

            if isinstance(value, dict):
                self._remove_empty_values(value)
            elif hasattr(value, '__iter__'):
                value = [
                    sub_doc
                    for sub_doc in map(self._remove_empty_values, value)
                    if sub_doc
                ]

            is_removed = value == {} or value == [] or value is None
            if is_removed:
                doc.pop(key)

        return doc

    def _set_node_properties(self):
        """
        Take the key, values from the dictionary (minus system keys) and set
        the value on the instances node, recording any errors.
        """
        self.logger.debug('Setting properties on {}'.format(self.node))
        entry = dictionary.schema.get(self.node.label, {})
        systemProperties = set(entry.get('systemProperties', []))

        special_keys = ['type', 'id', 'created_datetime', 'updated_datetime']
        pg_props = self.node.get_pg_properties()
        prop_keys = (pg_props.keys() + self.node._pg_links.keys()+special_keys)
        self.node.project_id = self.transaction.project_id
        default_props = self.get_system_property_defaults()

        # Set properties
        for key, val in self.doc.iteritems():

            # Does this key exist?
            if key not in prop_keys:
                msg = (
                    "Key '{}' is not a valid property for type '{}'.{}"
                    .format(
                        key, self.entity_type, get_suggestion(key, prop_keys)
                    ),
                )
                self.record_error(
                    msg, keys=[key], type=EntityErrors.INVALID_PROPERTY
                )

            # Skip type and id
            elif key in special_keys:
                pass

            # If key is a link, skip for now
            elif key in self.node._pg_links.keys():
                pass

            # Is it a system property?
            elif key in systemProperties:

                # If the property isn't set on the node, set the default
                if self.node._props.get(key, None) is None:
                    default = default_props.get(key, None)
                    self.logger.debug(
                        "{}: setting null system property '{}' to {}"
                        .format(self.node, key, default))
                    self.node._props[key] = default

                elif self.node._props.get(key) != val:
                    self.record_error(
                        ("Key '{}' is a system property and cannot be updated "
                         "from '{}' to '{}'")
                        .format(key, self.node._props.get(key), val),
                        keys=[key],
                        type=EntityErrors.INVALID_PERMISSIONS,
                    )

            # Otherwise, set the value
            else:
                try:
                    self.node._props[key] = val
                except Exception as e:  # pylint: disable=broad-except
                    self.record_error(
                        'Invalid property ({}): {}'.format(key, str(e)),
                        keys=[key],
                        type=EntityErrors.INVALID_PROPERTY,
                    )

    def _validate_type(self):
        """
        Assert that the requested type is valid and uploadable via the
        project endpoint.
        """
        cls = psqlgraph.Node.get_subclass(self.entity_type)

        if not cls:
            return self.record_error(
                'Invalid entity type: {}.{}'.format(
                    self.entity_type, get_suggestion(self.entity_type, [
                        n.label for n in psqlgraph.Node.get_subclasses()])),
                keys=['type'],
                type=EntityErrors.INVALID_TYPE,
            )

        if 'project_id' not in cls.get_pg_properties():
            msg = (
                '{} is not an entity that can be upload via the project'
                ' endpoint.'
            )
            self.record_error(
                msg.format(cls.label), keys=['id'],
                type=EntityErrors.INVALID_TYPE
            )

    def _verify_node_project_id(self, node):
        """
        Check if a node is in the project that this entity belongs to.

        Args:
            node (psqlgraph.Node)

        Return:
            bool: if existing node belongs to the correct project
        """
        return node.project_id == self.transaction.project_id

<<<<<<< HEAD
    def get_metadata(self):
        metadata = {'acls': self.transaction.get_phsids()}
        return metadata

    def register_index(self):
        """
        Call the "signpost" (index client) for the transaction to register a
        new index record for this entity.

        NOTE:
        - Should only ever be called for data and metadata files.
        - If there is already a record matching the hash and size for this
          file, then do not create a new one.
        """
        project_id = self.transaction.project_id
        submitter_id = self.node._props.get('submitter_id')
        hashes = {'md5': self.node._props.get('md5sum')}
        size = self.node._props.get('file_size')
        alias = "{}/{}".format(project_id, submitter_id)
        metadata = self.get_metadata()
        # Check if there is an existing record with this hash and size, i.e.
        # this node already has an index record. Create a new record (with
        # UUID) only if none was found.
        params = {'hashes': hashes, 'size': size}
        # document: indexclient.Document
        # if `document` exists, `document.did` is the UUID that is already
        # registered in indexd for this entity.

        # ################################################################
        # SignpostClient is used instead of IndexClient for the GDCAPI.
        # This means that the client doesn't have access to IndexClient's
        # methods, causing exceptions to occur.
        #
        # Temporary workaround until gdcapi uses indexd
        # ################################################################
        if not self._config.get('USE_SIGNPOST', False):
            # IndexClient
            document = self.transaction.signpost.get_with_params(params)
            if not document:
                if not self.node:
                    did = str(uuid.uuid4())
                else:
                    did = self.node.node_id

                self.transaction.signpost.create(did=did,
                                                 hashes=hashes,
                                                 size=size,
                                                 urls=[],
                                                 metadata=metadata)

            self.transaction.signpost.create_alias(
                record=alias, hashes=hashes, size=size, release='private'
            )

    def flush_to_session(self):
        if not self.node:
            return

        role = self.action
        try:
            if role == 'create':
                # Check if the category for the node is data_file or
                # metadata_file, in which case, register a UUID and alias in
                # the index service.
                cls = psqlgraph.Node.get_subclass(self.entity_type)
                category = dictionary.schema.get(cls.label)['category']
                if category == 'data_file' or category == 'metadata_file':
                    self.register_index()
                self.transaction.session.add(self.node)
            elif role == 'update':
                self.node = self.transaction.session.merge(self.node)
            else:
                message = 'Unknown role {}'.format(role)
                self.logger.error(message)
                self.record_error(
                    message, type=EntityErrors.INVALID_PERMISSIONS
                )
        except Exception as e:  # pylint: disable=broad-except
            self.logger.exception(e)
            self.record_error(str(e))

=======
>>>>>>> a186ce5b
    def get_skeleton_node(self, label, properties, project_id=None):
        """
        Return a node with just the properties set
        """
        # Get node class
        cls = psqlgraph.Node.get_subclass(label)
        if not cls:
            return None
        node = cls()

        # Set project_id.
        project_id_is_unset = (
            'project_id' in node.__pg_properties__
            and 'project_id' not in properties
        )
        if project_id_is_unset:
            project_id = project_id or self.transaction.project_id
            node['project_id'] = project_id

        # Set given properties.
        for key, val in properties.iteritems():
            if key in node.__pg_properties__:
                try:
                    node[key] = val
                except ValidationError:
                    # pass for now, this will be noted later
                    pass

        return node

    def get_system_property_defaults(self):
        """
        Return a dictionary with systemProperty values populated by defaults.
        """
        entry = dictionary.schema.get(self.entity_type, {})
        system_properties = entry.get('systemProperties', {})
        doc = {}
        ignored_system_property_keys = {
            'id', 'type', 'created_datetime', 'updated_datetime', 'project_id'
        }

        for key in system_properties:
            if key in ignored_system_property_keys:
                continue
            node_props = (
                psqlgraph.Node
                .get_subclass(self.entity_type)
                .__pg_properties__
            )
            if key not in node_props:
                self.logger.error(
                    "'{}' has systemProperty '{}' that is not a property"
                    .format(type(self.node), key)
                )
                continue
            # If the property doesn't have a value, and a default value
            # is provided in dictionary, set the default to the key
            prop = entry.get('properties', {}).get(key, {})
            if 'default' in prop:
                doc[key] = prop['default']
        return doc

    def get_user_roles(self, user=None):
        user = user or self.transaction.user
        return user.roles.get(self.transaction.project_id, [])

    def is_case_creation_allowed(self, case_id):
        """
        Check if case creation is allowed:

        #. Does the case exist in dbGaP?
        #. Is the case in a predefined list of cases to allow?
        #. Is the owning project in a predefined list of projects?
        """
        program, project = self.transaction.project_id.split('-', 1)
        if program in UNVERIFIED_PROGRAM_NAMES:
            return True
        elif project in UNVERIFIED_PROJECT_CODES:
            return True
        else:
            return self.transaction.dbgap_x_referencer.case_exists(
                program,
                project,
                self.doc.get('submitter_id')
            )

    def set_association_proxies(self):
        """
        Set all links on the actual node instance.
        """
        if not self.node:
            return

        for name in self.node._pg_links:

            # Grab the link documents, e.g. sample.portions
            links = self.doc.get(name)
            if not links:
                continue

            # Munge to a list for ease of use
            if isinstance(links, dict):
                links = [links]

            for link in links:
                # Get target information
                target_id = link.get('id')
                target_label = (
                    self.node
                    ._pg_links
                    .get(name, {})
                    .get('dst_type', None)
                    .label
                )
                target = self.get_skeleton_node(target_label, link)

                # Query for targets
                nodes = lookup_node(
                    self.transaction.db_driver,
                    self.node._pg_links[name]['dst_type'].label,
                    node_id=target_id,
                    secondary_keys=target._secondary_keys
                ).all()

                # Verify any link to projects is in the correct project
                if self.node._pg_links[name]['dst_type'] == models.Project:
                    for node in nodes:
                        if node.code != self.transaction.project:
                            self.record_error(
                                'Cannot link entity to project'
                                ' {} under {} endpoint'
                                .format(node.code, self.transaction.project),
                                type=EntityErrors.INVALID_PERMISSIONS,
                            )

                # Check for duplicates
                if len(nodes) > 1:
                    self.record_error(
                        'More than one link destination found for {}'
                        .format(name), keys=[name],
                        type=EntityErrors.INVALID_LINK,
                    )
                    continue

                # Check for missing links
                elif len(nodes) == 0:
                    msg = 'No link destination found for {}'.format(name)
                    if target_id:
                        msg += ", id='{}'".format(target_id)

                    msg += ", unique_keys='{}'".format(
                        target._secondary_keys_dicts
                    )
                    # NOTE: this file is not using "coding: utf-8"; it it were,
                    # this would have to use a json.loads(json.dumps(...))
                    # cycle to remove the unicode articact 'u' in front of all
                    # the keys.

                    self.record_error(
                        msg, keys=[name], type=EntityErrors.INVALID_LINK)
                    continue

                # TT-273, check if we're doing sample->sample for restrictions
                # TODO: This should be encoded in the dictionary somehow, not here
                parent_sample_types = [
                    'Additional Metastatic', 'Additional - New Primary',
                    'Blood Derived Cancer - Bone Marrow, Post-treatment',
                    'Blood Derived Cancer - Peripheral Blood, Post-treatment',
                    'Blood Derived Normal', 'Buccal Cell Normal',
                    'Fibroblasts from Bone Marrow Normal',
                    'Granulocytes', 'Human Tumor Original Cells',
                    'Lymphoid Normal', 'Metastatic',
                    'Mononuclear Cells from Bone Marrow Normal',
                    'Primary Blood Derived Cancer - Peripheral Blood',
                    'Recurrent Blood Derived Cancer - Peripheral Blood',
                    'Primary Blood Derived Cancer - Bone Marrow',
                    'Primary Tumor', 'Primary Xenograft Tissue',
                    'Recurrent Blood Derived Cancer - Bone Marrow',
                    'Recurrent Tumor', 'Solid Tissue Normal',
                    'Tumor Adjacent Normal - Post Neo-adjuvant Therapy',
                    'Tumor', 'Xenograft Tissue'
                ]
                max_parent_sample_children = 10
                if (self.node == models.Sample)\
                    and (self.node._pg_links[name]['dst_type'] == models.Sample)\
                    and self._config.get('IS_GDC', False):

                    # check if it's linking to a parent node
                    if nodes[0].sample_type in parent_sample_types:
                        # if so, only allow 10 children to the parent
                        if len(nodes[0].samples == max_parent_sample_children):
                            self.record_error(
                                'Unable to link to {} Sample, would create links over allowed amount ({})'
                                .format(nodes[0].node_id, max_parent_sample_children),
                                type=EntityErrors.INVALID_LINK,
                            )

                # Finally, add the target to the association proxy list
                for n in nodes:
                    disallowed = (
                        'project_id' in n.props
                        and n.project_id != self.transaction.project_id
                    )
                    if disallowed:
                        self.record_error(
                            'Relationship to {} {} in project {} not allowed'
                            .format(n.label, n.node_id, n.project_id),
                            type=EntityErrors.INVALID_LINK,
                        )
                    if n not in getattr(self.node, name):
                        getattr(self.node, name).append(n)

    def specify_errors(self):
        """
        TODO
        """
        for error in self.errors:
            if error['type'] == EntityErrors.UNCATEGORIZED:
                message = error['message']
                if 'is not of type' in message:
                    error['type'] = EntityErrors.INVALID_VALUE
                elif 'is a required property' in message:
                    error['type'] = EntityErrors.MISSING_PROPERTY
                elif self.entity_type and error.get('keys'):
                    cls = psqlgraph.Node.get_subclass(self.entity_type)
                    if cls and error['keys'][0] in cls._pg_edges:
                        error['type'] = EntityErrors.INVALID_LINK<|MERGE_RESOLUTION|>--- conflicted
+++ resolved
@@ -302,7 +302,7 @@
         cls = psqlgraph.Node.get_subclass(self.entity_type)
         self.logger.debug('Creating new {}'.format(cls.__name__))
         node = cls(self.entity_id)
-<<<<<<< HEAD
+
         if is_data_file:
             # check if open_acl is requested and the node type can be set open
             if self.doc.get('open_acl', None) and self._config.get('IS_GDC', False):
@@ -312,8 +312,7 @@
                     node.acl = self.transaction.get_phsids()
             else:
                 node.acl = self.transaction.get_phsids()
-=======
->>>>>>> a186ce5b
+
 
         self.action = 'create'
 
@@ -573,7 +572,6 @@
         """
         return node.project_id == self.transaction.project_id
 
-<<<<<<< HEAD
     def get_metadata(self):
         metadata = {'acls': self.transaction.get_phsids()}
         return metadata
@@ -655,8 +653,6 @@
             self.logger.exception(e)
             self.record_error(str(e))
 
-=======
->>>>>>> a186ce5b
     def get_skeleton_node(self, label, properties, project_id=None):
         """
         Return a node with just the properties set
