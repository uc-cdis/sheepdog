# pylint: disable=protected-access
"""
TODO
"""

import uuid

import psqlgraph
<<<<<<< HEAD
=======
import flask
>>>>>>> d3f28dc6
import sqlalchemy
from flask import current_app
from psqlgraph.exc import ValidationError

from psqlgraph.exc import ValidationError
from sheepdog import dictionary
from sheepdog import models
from sheepdog.auth import InternalError
from sheepdog.globals import (
    REGEX_UUID,
    UNVERIFIED_PROGRAM_NAMES,
    UNVERIFIED_PROJECT_CODES,
)
from sheepdog.transactions.entity_base import EntityBase, EntityErrors
from sheepdog.utils import get_suggestion


def lookup_node(psql_driver, label, node_id=None, secondary_keys=None):
    """Return a query for nodes by id and secondary keys."""
    cls = psqlgraph.Node.get_subclass(label)
    query = psql_driver.nodes(cls)
    if node_id is None and not secondary_keys:
        return query.filter(sqlalchemy.sql.false())
    if node_id is not None:
        query = query.ids(node_id)
    if all(all(keys) for keys in secondary_keys):
        query = query.filter(cls._secondary_keys == secondary_keys)
    return query


class UploadEntity(EntityBase):
    """
    An `UploadEntity` is any biospecimen, file, admin, etc. entity to be owned by
    an :ref:``UploadTransaction`` to encapsulate validation and model creation.

    The lifespan of a UploadEntity should include:
       #. parse
       #. pre_validate
       #. instantiate
       #. post_validate

    These steps should call any validators specified by the data dictionary and
    create a node. After this, it should be flushed into a UploadTransaction's
    session.
    """

    def __init__(self, transaction):
        """
        Args:
            transaction (UploadTransaction): the associated transaction
        """
        super(UploadEntity, self).__init__(transaction)
        self.doc = {}
        self.parents = {}
        self._secondary_keys = None

    @property
    def secondary_keys(self):
        """Return the tuple of unique dicts for the node."""
        if self._secondary_keys is None:
            node = (
                self.node
                or self.get_skeleton_node(self.entity_type, self.doc)
            )
            if node:
                self._secondary_keys = node._secondary_keys
            else:
                self._secondary_keys = tuple()
        return self._secondary_keys

    @property
    def secondary_keys_dicts(self):
        """Return the list of unique tuples for the node."""
        node = self.node or self.get_skeleton_node(self.entity_type, self.doc)
        return [] if not node else node._secondary_keys_dicts

    @property
    def pg_secondary_keys(self):
        """Return the list of unique tuples for the node type"""

        node = self.node or self.get_skeleton_node(self.entity_type, self.doc)
        return [] if not node else node.__pg_secondary_keys

    @staticmethod
    def is_file(node):
        """
        Check if the API should treat this node as a file-like object.

        Args:
            node (psqlgraph.Node):

        Return:
            bool
        """
        is_category_data_file = node._dictionary['category'] == 'data_file'
        has_file_state = 'file_state' in node.__pg_properties__
        return is_category_data_file and has_file_state

    @staticmethod
    def is_updatable_file(node):
        """
        Check that a node is a file that can be updated. True if:

        #. The node is a data_file
        #. It has a file_state in the list of states below

        Args:
            node (psqlgraph.Node):

        Return:
            bool: whether the node is an updatable file
        """
        allowed_states = [
            'registered',
            'uploading',
            'uploaded',
            'validating',
        ]
        file_state = node._props.get('file_state')
        return UploadEntity.is_file(node) and file_state in allowed_states

    def _get_node_create(self, skip_node_lookup=False):
        """
        This is called for a POST operation.

        Check that:

        #. The user isn't supplying an id
        #. If not `skip_node_lookup`, the node does not already exist

        Return:
            psqlgraph.Node
        """
        # Check user permissions for updating nodes
        roles = self.get_user_roles()
        if 'create' not in roles:
            return self.record_error(
                'You do not have create permission for project {} only {}'
                .format(self.transaction.project_id, roles),
                type=EntityErrors.INVALID_PERMISSIONS,
            )

        # Assert that the node doesn't already exist
        if not skip_node_lookup:
            nodes = lookup_node(
                self.transaction.db_driver,
                self.entity_type,
                self.entity_id,
                self.secondary_keys,
            )

            if nodes.count():
                return self.record_error(
                    'Cannot create entity that already exists. '
                    'Try updating entity (PUT instead of POST)',
                    keys=['id'],
                    type=EntityErrors.NOT_UNIQUE,
                )

        # Check to see if it's registered in dbGaP is is an exception
        # to the rule
        if self.entity_type == 'case':
            submitter_id = self.doc.get("submitter_id")

            try:
                allowed = self.is_case_creation_allowed(submitter_id)

            except InternalError as e:
                return self.record_error(
                    "Unable to validate case against dbGaP. {}"
                    .format(str(e)),
                    keys=['submitter_id'],
                    type=EntityErrors.NOT_FOUND)

            else:
                if not allowed:
                    return self.record_error(
                        "Case submitter_id '{}' not found in dbGaP."
                        .format(submitter_id),
                        keys=['submitter_id'],
		        type=EntityErrors.NOT_FOUND)

        # Create the node and populate its properties
        cls = psqlgraph.Node.get_subclass(self.entity_type)
        self.logger.debug('Creating new {}'.format(cls.__name__))
        category = dictionary.schema.get(cls.label)['category']
        is_data_file = category == 'data_file'
        if is_data_file:
            if self.entity_id:
                self.record_error(
                    'Cannot assign ID to file, these are system generated. ',
                    keys=['id'],
                    type=EntityErrors.INVALID_VALUE,
                )
            # ################################################################
            # SignpostClient is used instead of IndexClient for the GDCAPI.
            # This means that the client doesn't have access to IndexClient's
            # methods, causing exceptions to occur.
            #
            # Temporary workaround until gdcapi uses indexd
            # ################################################################
            # no ID and working in gdcapi
            elif current_app.config.get('USE_SIGNPOST', False):
                doc = self.transaction.signpost.create()
                self.entity_id = doc.did

        if not self.entity_id:
            self.entity_id = str(uuid.uuid4())

        # Fill in default system property values
        for key, val in self.get_system_property_defaults().iteritems():
            if self.doc.get(key, None) is None:
                self.doc[key] = val

        node = cls(self.entity_id)
        if is_data_file:
            node.acl = self.transaction.get_phsids()

        self.action = 'create'

        return node

    def _get_node_merge(self):
        """
        This is called for a PATCH operation and supports upsert. It will
        lookup an existing node or create one if it doesn't exist.

        Return:
            psqlgraph.Node:
        """
        nodes = lookup_node(
            self.transaction.db_driver,
            self.entity_type,
            self.entity_id,
            self.secondary_keys
        ).all()

        if len(nodes) > 1:
            return self.record_error(
                'Entity is not unique, {} entities found with {}'
                .format(len(nodes), self.secondary_keys),
                type=EntityErrors.NOT_UNIQUE,
            )

        # If no node was found, create a new one
        if len(nodes) == 0:
            return self._get_node_create()

        # Check user permissions for updating nodes
        if 'update' not in self.get_user_roles():
            return self.record_error(
                'You do not have update permission for project {}'
                .format(self.transaction.project_id),
                type=EntityErrors.INVALID_PERMISSIONS,
            )

        node = nodes.pop()
        self.old_props = {k: v for k, v in node.props.iteritems()}

        if node.label != self.entity_type:
            return self.record_error(
                'Existing {} entity found with type different from {}'
                .format(node.label, self.entity_type),
                type=EntityErrors.NOT_UNIQUE,
            )

        # Verify that the node is in the correct project
        if not self._verify_node_project_id(node):
            self.record_error(
                "Entity is owned by project {}, not {}"
                .format(node.project_id, self.transaction.project_id),
                type=EntityErrors.INVALID_PERMISSIONS,
            )
        self._merge_doc_links(node)

        if self.entity_id and node.node_id != self.entity_id:
            return self.record_error(
                'Existing {} entity found with id different from {}'
                .format(node, self.entity_id),
                type=EntityErrors.NOT_UNIQUE,
            )

        # If the node is a data_file, verify that update is allowed
        if self.is_file(node) and not self.is_updatable_file(node):
            self.record_error(
                ("This file is already in file_state '{}' and cannot be "
                 "updated. The raw data exists in the GDC file storage "
                 "and modifying the Entity now is unsafe and may cause "
                 "problems for any processes or users consuming "
                 "this data.").format(node._props.get('file_state')),
                keys=['file_state'],
                type=EntityErrors.INVALID_PERMISSIONS,
            )

        # Since we are updating the node, we have to set its state to
        # ``validated``.  This means that this version of the node has
        # not been submitted and will not be displayed on the portal.
        # The node is now essential a draft.
        node.state = 'validated'

        # Fill in default system property values
        for key in self.get_system_property_defaults():
            self.logger.debug(
                "{}: setting system prop self.doc['{}'] to '{}'"
                .format(node, key, node._props.get(key))
            )
            if self.doc.get(key) and self.doc.get(key) != node._props.get(key):
                msg = (
                    "Property '{}' ({}) is a system property and will be"
                    " ignored."
                ).format(key, self.doc.get(key))
                self.record_warning(
                    msg, keys=[key], type=EntityErrors.INVALID_PROPERTY
                )
            self.doc[key] = node._props.get(key)

        self.action = 'update'
        self.entity_id = node.node_id

        return node

    def _merge_doc_links(self, node):
        """
        For all links that exist in the database, add them to the document if
        the user didn't supply them.
        """
        for name in node._pg_links:

            doc_sk, doc_ids = set(), set()
            doc_links = self.doc.get(name, [])

            # Munge to a list
            if isinstance(doc_links, dict):
                doc_links = [doc_links]
            self.doc[name] = doc_links

            # Get set of node ids in the link document
            map(doc_ids.add, [
                l.get('id') for l in doc_links if l.get('id')
            ])

            # Get set of secondary_keys in the link document
            for link in doc_links:
                target_label = node._pg_links.get(name, {})\
                                             .get('dst_type', None)\
                                             .label
                target = self.get_skeleton_node(target_label, link)
                if target:
                    doc_sk.add(target._secondary_keys)

            # Add links that are in the database, but not the JSON doc
            for n in getattr(node, name):
                node_in_doc = (n._secondary_keys in doc_sk
                               or n.node_id in doc_ids)
                if not node_in_doc:
                    self.doc[name].append({'id': n.node_id})

            # Remove empty link list
            if not self.doc[name]:
                self.doc.pop(name)

    def _parse_id(self):
        """Generate and record the entity id.

        :returns: None

        """

        self.entity_id = self.doc.get('id')
        not_uuid = (
            self.transaction.role == 'create'
            and self.entity_id
            and not REGEX_UUID.match(self.entity_id)
        )
        if not_uuid:
            self.record_error(
                'Cannot create entity with custom id that is not a UUID.',
                keys=['id'], type=EntityErrors.INVALID_VALUE
            )

    def _parse_type(self):
        """
        Parse and record the entity type. This type will be used to look up
        what node class to instantiate.

        Return:
            None
        """
        self.entity_type = self.doc.get('type')
        if self.entity_type is None:
            return self.record_error(
                "missing 'type'", keys=["type"], type=EntityErrors.INVALID_TYPE
            )
        self._validate_type()

    def _remove_empty_values(self, doc):
        for key in doc.keys():
            value = doc[key]

            if isinstance(value, dict):
                self._remove_empty_values(value)
            elif hasattr(value, '__iter__'):
                value = [
                    sub_doc
                    for sub_doc in map(self._remove_empty_values, value)
                    if sub_doc
                ]

            is_removed = value == {} or value == [] or value is None
            if is_removed:
                doc.pop(key)

        return doc

    def _set_node_properties(self):
        """
        Take the key, values from the dictionary (minus system keys) and set
        the value on the instances node, recording any errors.
        """
        self.logger.debug('Setting properties on {}'.format(self.node))
        entry = dictionary.schema.get(self.node.label, {})
        systemProperties = set(entry.get('systemProperties', []))

        special_keys = ['type', 'id', 'created_datetime', 'updated_datetime']
        pg_props = self.node.get_pg_properties()
        prop_keys = (pg_props.keys() + self.node._pg_links.keys()+special_keys)
        self.node.project_id = self.transaction.project_id
        default_props = self.get_system_property_defaults()

        # Set properties
        for key, val in self.doc.iteritems():

            # Does this key exist?
            if key not in prop_keys:
                msg = (
                    "Key '{}' is not a valid property for type '{}'.{}"
                    .format(
                        key, self.entity_type, get_suggestion(key, prop_keys)
                    ),
                )
                self.record_error(
                    msg, keys=[key], type=EntityErrors.INVALID_PROPERTY
                )

            # Skip type and id
            elif key in special_keys:
                pass

            # If key is a link, skip for now
            elif key in self.node._pg_links.keys():
                pass

            # Is it a system property?
            elif key in systemProperties:

                # If the property isn't set on the node, set the default
                if self.node._props.get(key, None) is None:
                    default = default_props.get(key, None)
                    self.logger.debug(
                        "{}: setting null system property '{}' to {}"
                        .format(self.node, key, default))
                    self.node._props[key] = default

                elif self.node._props.get(key) != val:
                    self.record_error(
                        ("Key '{}' is a system property and cannot be updated "
                         "from '{}' to '{}'")
                        .format(key, self.node._props.get(key), val),
                        keys=[key],
                        type=EntityErrors.INVALID_PERMISSIONS,
                    )

            # Otherwise, set the value
            else:
                try:
                    self.node._props[key] = val
                except Exception as e:  # pylint: disable=broad-except
                    self.record_error(
                        'Invalid property ({}): {}'.format(key, str(e)),
                        keys=[key],
                        type=EntityErrors.INVALID_PROPERTY,
                    )

    def _validate_type(self):
        """Assert that the requested type is valid and uploadable via the
        project endpoint.

        """
        cls = psqlgraph.Node.get_subclass(self.entity_type)

        if not cls:
            return self.record_error(
                'Invalid entity type: {}.{}'.format(
                    self.entity_type, get_suggestion(self.entity_type, [
                        n.label for n in psqlgraph.Node.get_subclasses()])),
                keys=['type'],
                type=EntityErrors.INVALID_TYPE,
            )

        if 'project_id' not in cls.get_pg_properties():
            msg = (
                '{} is not an entity that can be upload via the project'
                ' endpoint.'
            )
            self.record_error(
                msg.format(cls.label), keys=['id'],
                type=EntityErrors.INVALID_TYPE
            )

    def _verify_node_project_id(self, node):
        """
        Check if a node is in the project that this entity belongs to.

        Args:
            node (psqlgraph.Node)

        Return:
            bool: if existing node belongs to the correct project
        """
        return node.project_id == self.transaction.project_id

    def get_metadata(self):
        metadata = {'acls': flask.g.dbgap_accession_numbers}
        return metadata

    def register_index(self):
        """
        Call the "signpost" (index client) for the transaction to register a
        new index record for this entity.

        NOTE:
        - Should only ever be called for data and metadata files.
        - If there is already a record matching the hash and size for this
          file, then do not create a new one.
        """
        project_id = self.transaction.project_id
        submitter_id = self.node._props.get('submitter_id')
        hashes = {'md5': self.node._props.get('md5sum')}
        size = self.node._props.get('file_size')
        alias = "{}/{}".format(project_id, submitter_id)
        metadata = self.get_metadata()
        # Check if there is an existing record with this hash and size, i.e.
        # this node already has an index record. Create a new record (with
        # UUID) only if none was found.
        params = {'hashes': hashes, 'size': size}
        # document: indexclient.Document
        # if `document` exists, `document.did` is the UUID that is already
        # registered in indexd for this entity.

        # ################################################################
        # SignpostClient is used instead of IndexClient for the GDCAPI.
        # This means that the client doesn't have access to IndexClient's
        # methods, causing exceptions to occur.
        #
        # Temporary workaround until gdcapi uses indexd
        # ################################################################
        if not current_app.config.get('USE_SIGNPOST', False):
            # IndexClient
            document = self.transaction.signpost.get_with_params(params)
            if not document:
                self.transaction.signpost.create(did=str(uuid.uuid4()),
                                                 hashes=hashes,
                                                 size=size,
                                                 urls=[],
                                                 metadata=metadata)

            self.transaction.signpost.create_alias(
                record=alias, hashes=hashes, size=size, release='private'
            )

    def flush_to_session(self):
        if not self.node:
            return

        role = self.action
        try:
            if role == 'create':
                # Check if the category for the node is data_file or
                # metadata_file, in which case, register a UUID and alias in
                # the index service.
                cls = psqlgraph.Node.get_subclass(self.entity_type)
                category = dictionary.schema.get(cls.label)['category']
                if category == 'data_file' or category == 'metadata_file':
                    self.register_index()
                self.transaction.session.add(self.node)
            elif role == 'update':
                self.node = self.transaction.session.merge(self.node)
            else:
                message = 'Unknown role {}'.format(role)
                self.logger.error(message)
                self.record_error(
                    message, type=EntityErrors.INVALID_PERMISSIONS
                )
        except Exception as e:  # pylint: disable=broad-except
            self.logger.exception(e)
            self.record_error(str(e))

    def get_skeleton_node(self, label, properties, project_id=None):
        """Return a node with just the properties set

        """
        # Get node class
        cls = psqlgraph.Node.get_subclass(label)
        if not cls:
            return None
        node = cls()

        # Set project_id.
        project_id_is_unset = (
            'project_id' in node.__pg_properties__
            and 'project_id' not in properties
        )
        if project_id_is_unset:
            project_id = project_id or self.transaction.project_id
            node['project_id'] = project_id

        # Set given properties.
        for key, val in properties.iteritems():
            if key in node.__pg_properties__:
                try:
                    node[key] = val
                except ValidationError:
                    # pass for now, this will be noted later
                    pass

        return node

    def get_system_property_defaults(self):
        """
        Return a dictionary with systemProperty values populated by defaults.
        """
        entry = dictionary.schema.get(self.entity_type, {})
        system_properties = entry.get('systemProperties', {})
        doc = {}
        ignored_system_property_keys = {
            'id', 'type', 'created_datetime', 'updated_datetime', 'project_id'
        }

        for key in system_properties:
            if key in ignored_system_property_keys:
                continue
            node_props = (
                psqlgraph.Node
                .get_subclass(self.entity_type)
                .__pg_properties__
            )
            if key not in node_props:
                self.logger.error(
                    "'{}' has systemProperty '{}' that is not a property"
                    .format(type(self.node), key)
                )
                continue
            # If the property doesn't have a value, and a default value
            # is provided in dictionary, set the default to the key
            prop = entry.get('properties', {}).get(key, {})
            if 'default' in prop:
                doc[key] = prop['default']
        return doc

    def get_user_roles(self, user=None):
        user = user or self.transaction.user
        return user.roles.get(self.transaction.project_id, [])

    def instantiate(self):

        if not self.is_valid:
            return

        # Check that there is an identifier
        if not (self.entity_id or self.secondary_keys):
            keys = [a for b in self.pg_secondary_keys for a in b]
            if not keys:
                return self.record_error(
                    ('There are no unique keys defined on type {} except'
                     ' for the official GDC id.  To upload this entity you'
                     ' must add a UUID').format(self.entity_type),
                    keys=['id'],
                    type=EntityErrors.MISSING_PROPERTY,
                )
            else:
                return self.record_error(
                    'Either an id or required unique fields ({}) required'
                    .format(', '.join(list(keys))),
                    keys=keys,
                    type=EntityErrors.MISSING_PROPERTY,
                )

        # Create entity
        if not self.entity_type:
            return

        if self.transaction.role == 'create':
            self.node = self._get_node_create()
        elif self.transaction.role == 'update':
            self.node = self._get_node_merge()
        else:
            self.record_error(
                "Unknown role '{}'".format(self.transaction.role),
                type=EntityErrors.INVALID_PERMISSIONS,
            )
            return

        # Stop if the node instantiation failed
        if not self.node:
            return

        self._set_node_properties()

    def is_case_creation_allowed(self, case_id):
        """
        Check if case creation is allowed:

        #. Does the case exist in dbGaP?
        #. Is the case in a predefined list of cases to allow?
        #. Is the owning project in a predefined list of projects?
        """
        program, project = self.transaction.project_id.split('-', 1)
        if program in UNVERIFIED_PROGRAM_NAMES:
            return True
        elif project in UNVERIFIED_PROJECT_CODES:
            return True
        else:
            return self.transaction.dbgap_x_referencer.case_exists(
                program,
                project,
                self.doc.get('submitter_id')
            )

    def parse(self, doc):
        """
        Parse the given doc and set the instance values accordingly.

        Args:
            doc (dict): the json upload representation

        Return:
            None
        """
        if not isinstance(doc, dict):
            return self.record_error(
                'Entity document must be an object, not a {}'
                .format(doc.__class__.__name__),
                type=EntityErrors.INVALID_VALUE,
            )

        self.doc = doc
        self._parse_type()
        if self.entity_type and self.is_valid:
            self._parse_id()

    def set_association_proxies(self):
        """
        Set all links on the actual node instance.
        """
        if not self.node:
            return

        for name in self.node._pg_links:

            # Grab the link documents, e.g. sample.portions
            links = self.doc.get(name)
            if not links:
                continue

            # Munge to a list for ease of use
            if isinstance(links, dict):
                links = [links]

            for link in links:
                # Get target information
                target_id = link.get('id')
                target_label = (
                    self.node
                    ._pg_links
                    .get(name, {})
                    .get('dst_type', None)
                    .label
                )
                target = self.get_skeleton_node(target_label, link)

                # Query for targets
                nodes = lookup_node(
                    self.transaction.db_driver,
                    self.node._pg_links[name]['dst_type'].label,
                    node_id=target_id,
                    secondary_keys=target._secondary_keys
                ).all()

                # Verify any link to projects is in the correct project
                if self.node._pg_links[name]['dst_type'] == models.Project:
                    for node in nodes:
                        if node.code != self.transaction.project:
                            self.record_error(
                                'Cannot link entity to project'
                                ' {} under {} endpoint'
                                .format(node.code, self.transaction.project),
                                type=EntityErrors.INVALID_PERMISSIONS,
                            )

                # Check for duplicates
                if len(nodes) > 1:
                    self.record_error(
                        'More than one link destination found for {}'
                        .format(name), keys=[name],
                        type=EntityErrors.INVALID_LINK,
                    )
                    continue

                # Check for missing links
                elif len(nodes) == 0:
                    msg = 'No link destination found for {}'.format(name)
                    if target_id:
                        msg += ", id='{}'".format(target_id)

                    msg += ", unique_keys='{}'".format(
                        target._secondary_keys_dicts
                    )
                    # NOTE: this file is not using "coding: utf-8"; it it were,
                    # this would have to use a json.loads(json.dumps(...))
                    # cycle to remove the unicode articact 'u' in front of all
                    # the keys.

                    self.record_error(
                        msg, keys=[name], type=EntityErrors.INVALID_LINK)
                    continue

                # Finally, add the target to the association proxy list
                for n in nodes:
                    disallowed = (
                        'project_id' in n.props
                        and n.project_id != self.transaction.project_id
                    )
                    if disallowed:
                        self.record_error(
                            'Relationship to {} {} in project {} not allowed'
                            .format(n.label, n.node_id, n.project_id),
                            type=EntityErrors.INVALID_LINK,
                        )
                    if n not in getattr(self.node, name):
                        getattr(self.node, name).append(n)

    def specify_errors(self):
        """
        TODO
        """
        for error in self.errors:
            if error['type'] == EntityErrors.UNCATEGORIZED:
                message = error['message']
                if 'is not of type' in message:
                    error['type'] = EntityErrors.INVALID_VALUE
                elif 'is a required property' in message:
                    error['type'] = EntityErrors.MISSING_PROPERTY
                elif self.entity_type and error.get('keys'):
                    cls = psqlgraph.Node.get_subclass(self.entity_type)
                    if cls and error['keys'][0] in cls._pg_edges:
                        error['type'] = EntityErrors.INVALID_LINK<|MERGE_RESOLUTION|>--- conflicted
+++ resolved
@@ -6,10 +6,7 @@
 import uuid
 
 import psqlgraph
-<<<<<<< HEAD
-=======
 import flask
->>>>>>> d3f28dc6
 import sqlalchemy
 from flask import current_app
 from psqlgraph.exc import ValidationError
