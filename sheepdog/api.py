import os
import sys
<<<<<<< HEAD
import importlib
=======
import logging
>>>>>>> 400a6401

from flask import Flask, jsonify
from psqlgraph import PsqlGraphDriver
from sqlalchemy import MetaData, Table

from authutils.oauth2 import client as oauth2_client
from authutils.oauth2.client import blueprint as oauth2_blueprint
from authutils import AuthError
from cdispyutils.log import get_handler
from cdispyutils.uwsgi import setup_user_harakiri
from dictionaryutils import DataDictionary, dictionary
from datamodelutils import models, validators, postgres_admin
from indexclient.client import IndexClient
from gen3authz.client.arborist.client import ArboristClient


import sheepdog
from sheepdog.errors import (
    APIError,
    setup_default_handlers,
    UnhealthyCheck,
    NotFoundError,
    InternalError,
)
from sheepdog.version_data import VERSION, COMMIT
from sheepdog.globals import dictionary_version, dictionary_commit

# recursion depth is increased for complex graph traversals
sys.setrecursionlimit(10000)
DEFAULT_ASYNC_WORKERS = 8


def app_register_blueprints(app):
    # TODO: (jsm) deprecate the index endpoints on the root path,
    # these are currently duplicated under /index (the ultimate
    # path) for migration

    app.url_map.strict_slashes = False

    if "DICTIONARY_URL" in app.config:
        url = app.config["DICTIONARY_URL"]
        datadictionary = DataDictionary(url=url)
    elif "PATH_TO_SCHEMA_DIR" in app.config:
        datadictionary = DataDictionary(root_dir=app.config["PATH_TO_SCHEMA_DIR"])
    else:
        import gdcdictionary

        datadictionary = gdcdictionary.gdcdictionary

    dictionary.init(datadictionary)
    from gdcdatamodel import models as md
    from gdcdatamodel import validators as vd

    models.init(md)
    validators.init(vd)
    sheepdog_blueprint = sheepdog.create_blueprint("submission")

    v0 = "/v0"
    app.register_blueprint(sheepdog_blueprint, url_prefix=v0 + "/submission")
    app.register_blueprint(sheepdog_blueprint, url_prefix="/submission")
    app.register_blueprint(oauth2_blueprint.blueprint, url_prefix=v0 + "/oauth2")
    app.register_blueprint(oauth2_blueprint.blueprint, url_prefix="/oauth2")


def db_init(app):
    app.logger.info("Initializing PsqlGraph driver")
    app.db = PsqlGraphDriver(
        host=app.config["PSQLGRAPH"]["host"],
        user=app.config["PSQLGRAPH"]["user"],
        password=app.config["PSQLGRAPH"]["password"],
        database=app.config["PSQLGRAPH"]["database"],
        set_flush_timestamps=True,
    )
    if app.config.get("AUTO_MIGRATE_DATABASE"):
        migrate_database(app)

    app.oauth_client = oauth2_client.OAuthClient(**app.config["OAUTH2"])

    app.logger.info("Initializing index client")
    app.index_client = IndexClient(
        app.config["INDEX_CLIENT"]["host"],
        version=app.config["INDEX_CLIENT"]["version"],
        auth=app.config["INDEX_CLIENT"]["auth"],
    )


def migrate_database(app):
    # hardcoded read role
    read_role = "peregrine"
    postgres_admin.migrate_transaction_snapshots(app.db)
    if postgres_admin.check_version(app.db):
        return
    try:
        postgres_admin.create_graph_tables(app.db, timeout=1)
    except Exception:
        if not postgres_admin.check_version(app.db):
            app.logger.exception("ERROR: Fail to migrate database")
            sys.exit(1)
        else:
            # if the version is already up to date, that means there is
            # another migration wins, so silently exit
            app.logger.info("The database version matches up. No need to do migration")
            return
    # check if such role exists
    with app.db.session_scope() as session:
        r = [
            i
            for i in session.execute(
                "SELECT 1 FROM pg_roles WHERE rolname='{}'".format(read_role)
            )
        ]
    if len(r) != 0:
        try:
            postgres_admin.grant_read_permissions_to_graph(app.db, read_role)
        except Exception:
            app.logger.warn("Fail to grant read permission, continuing anyway")
            return


def app_init(app):
    # Register duplicates only at runtime
    app.logger.info("Initializing app")

    # explicit options set for compatibility with gdc's api
    app.config["AUTH_SUBMISSION_LIST"] = True
    app.config["USE_DBGAP"] = False
    app.config["IS_GDC"] = False

    # default settings
    app.config["AUTO_MIGRATE_DATABASE"] = app.config.get("AUTO_MIGRATE_DATABASE", True)
    app.config["REQUIRE_FILE_INDEX_EXISTS"] = (
        # If True, enforce indexd record exists before file node registration
        app.config.get("REQUIRE_FILE_INDEX_EXISTS", False)
    )

    if app.config.get("USE_USER_HARAKIRI", True):
        setup_user_harakiri(app)

    app.config["AUTH_NAMESPACE"] = "/" + os.getenv("AUTH_NAMESPACE", "").strip("/")

    app_register_blueprints(app)
    db_init(app)
    # exclude es init as it's not used yet
    # es_init(app)
    try:
        app.secret_key = app.config["FLASK_SECRET_KEY"]
    except KeyError:
        app.logger.error("Secret key not set in config! Authentication will not work")

    # ARBORIST deprecated, replaced by ARBORIST_URL
    arborist_url = os.environ.get("ARBORIST_URL", os.environ.get("ARBORIST"))
    if arborist_url:
        app.auth = ArboristClient(arborist_base_url=arborist_url)
    else:
        app.logger.info("Using default Arborist base URL")
        app.auth = ArboristClient()


    app.node_authz_entity_name = os.environ.get("AUTHZ_ENTITY_NAME", None)
    app.node_authz_entity = None
    app.subject_entity  = None
    if app.node_authz_entity_name:
        full_module_name = "datamodelutils.models"
        mymodule = importlib.import_module(full_module_name)
        for i in dir(mymodule):
            app.logger.warn(i)
            if i.lower() == "person":
                attribute = getattr(mymodule, i)
                app.subject_entity  = attribute
            if i.lower() == app.node_authz_entity_name.lower():
                attribute = getattr(mymodule, i)
                app.node_authz_entity = attribute
    


app = Flask(__name__)


# Setup logger
app.logger.setLevel(
    logging.DEBUG if (os.environ.get("GEN3_DEBUG") == "True") else logging.WARNING
)
app.logger.propagate = False
while app.logger.handlers:
    app.logger.removeHandler(app.logger.handlers[0])
app.logger.addHandler(get_handler())

setup_default_handlers(app)


@app.route("/_status", methods=["GET"])
def health_check():
    """
    Health check endpoint
    ---
    tags:
      - system
    responses:
      200:
        description: Healthy
      default:
        description: Unhealthy
    """
    with app.db.session_scope() as session:
        try:
            session.execute("SELECT 1")
        except Exception:
            raise UnhealthyCheck("Unhealthy")

    return "Healthy", 200


@app.route("/_version", methods=["GET"])
def version():
    """
    Returns the version of Sheepdog
    ---
    tags:
      - system
    responses:
      200:
        description: successful operation
    """
    dictver = {"version": dictionary_version(), "commit": dictionary_commit()}
    base = {"version": VERSION, "commit": COMMIT, "dictionary": dictver}

    return jsonify(base), 200


@app.errorhandler(404)
def page_not_found(e):
    return jsonify(message=e.description), e.code


@app.errorhandler(500)
def server_error(e):
    app.logger.exception(e)
    return jsonify(message="internal server error"), 500


def _log_and_jsonify_exception(e):
    """
    Log an exception and return the jsonified version along with the code.

    This is the error handling mechanism for ``APIErrors`` and
    ``AuthError``.
    """
    app.logger.exception(e)
    if hasattr(e, "json") and e.json:
        return jsonify(**e.json), e.code
    else:
        return jsonify(message=e.message), e.code


app.register_error_handler(APIError, _log_and_jsonify_exception)

app.register_error_handler(sheepdog.errors.APIError, _log_and_jsonify_exception)
app.register_error_handler(AuthError, _log_and_jsonify_exception)


def run_for_development(**kwargs):
    # app.logger.setLevel(logging.INFO)

    for key in ["http_proxy", "https_proxy"]:
        if os.environ.get(key):
            del os.environ[key]
    app.config.from_object("sheepdog.dev_settings")

    kwargs["port"] = app.config["SHEEPDOG_PORT"]
    kwargs["host"] = app.config["SHEEPDOG_HOST"]

    try:
        app_init(app)
    except Exception:
        app.logger.exception("Couldn't initialize application, continuing anyway")
    app.run(**kwargs)<|MERGE_RESOLUTION|>--- conflicted
+++ resolved
@@ -1,10 +1,7 @@
 import os
 import sys
-<<<<<<< HEAD
 import importlib
-=======
 import logging
->>>>>>> 400a6401
 
 from flask import Flask, jsonify
 from psqlgraph import PsqlGraphDriver
