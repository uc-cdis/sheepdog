--- conflicted
+++ resolved
@@ -24,14 +24,10 @@
 import sheepdog
 from sheepdog.auth import roles
 from sheepdog.test_settings import PSQL_USER_DB_CONNECTION, Fernet, HMAC_ENCRYPTION_KEY
-<<<<<<< HEAD
-from tests.api import app_init
-=======
 from sheepdog.test_settings import JWT_KEYPAIR_FILES
 from .api import app as _app, app_init
 import utils
 from .submission.test_endpoints import put_cgci_blgsp
->>>>>>> 25079302
 
 
 def get_parent(path):
@@ -99,16 +95,13 @@
         signpost.terminate()
         wait_for_signpost_not_alive(port)
 
-    _app = app_init()
+    _app.config.from_object("sheepdog.test_settings")
 
     request.addfinalizer(teardown)
 
-<<<<<<< HEAD
-=======
     app_init(_app)
     dictionary_setup(_app)
 
->>>>>>> 25079302
     _app.logger.setLevel(os.environ.get("GDC_LOG_LEVEL", "WARNING"))
 
     _app.jwt_public_keys = {_app.config['USER_API']: {
@@ -227,36 +220,6 @@
 def admin(pg_driver):
     return create_user_header(pg_driver, 'admin')
 
-<<<<<<< HEAD
-@pytest.fixture(scope='session')
-def dictionary_setup():
-    def build_dict(app, url):
-        session = requests.Session()
-        adapter = requests_mock.Adapter()
-        session.mount('s3', adapter)
-        json_dict = json.load(open(PATH_TO_SCHEMA_DIR + '/dictionary.json'))
-        adapter.register_uri('GET', url, json=json_dict, status_code=200)
-        resp = session.get(url)
-
-        with patch('requests.get') as get_mocked:
-            get_mocked.return_value = resp
-            datadictionary = DataDictionary(url=url)
-            dictionary.init(datadictionary)
-            from gdcdatamodel import models as md
-            from gdcdatamodel import validators as vd
-            models.init(md)
-            validators.init(vd)
-            sheepdog_blueprint = sheepdog.create_blueprint(
-                'submission'
-            )
-
-            try:
-                app.register_blueprint(sheepdog_blueprint, url_prefix='/v0/submission')
-            except AssertionError:
-                app.logger.info('Blueprint is already registered!!!')
-
-    return build_dict
-=======
 
 @pytest.fixture()
 def member(pg_driver):
@@ -266,7 +229,6 @@
 @pytest.fixture()
 def cgci_blgsp(client, admin):
     put_cgci_blgsp(client, admin)
-
 
 def dictionary_setup(_app):
     url = 's3://testurl'
@@ -292,5 +254,4 @@
         try:
             _app.register_blueprint(sheepdog_blueprint, url_prefix='/v0/submission')
         except AssertionError:
-            _app.logger.info('Blueprint is already registered!!!')
->>>>>>> 25079302
+            _app.logger.info('Blueprint is already registered!!!')