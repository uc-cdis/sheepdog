import contextlib
import json
import os
import uuid

import boto
import pytest
from flask import g
from moto import mock_s3

from gdcdatamodel import models as md
from sheepdog.transactions.upload import UploadTransaction
from tests.submission.utils import data_fnames, patch_indexclient
from ..auth_mock import Config as auth_conf


#: Do we have a cache case setting and should we do it?
CACHE_CASES = False
BLGSP_PATH = '/v0/submission/CGCI/BLGSP/'
BRCA_PATH = '/v0/submission/TCGA/BRCA/'

DATA_DIR = os.path.join(os.path.dirname(os.path.realpath(__file__)), 'data')

ADMIN_HEADERS = {"X-Auth-Token": auth_conf.ADMIN_TOKEN}


@contextlib.contextmanager
def s3_conn():
    mock = mock_s3()
    mock.start(reset=False)
    conn = boto.connect_s3()
    yield conn
    bucket = conn.get_bucket('test_submission')
    for part in bucket.list_multipart_uploads():
        part.cancel_upload()
    mock.stop()


def mock_request(f):
    def wrapper(*args, **kwargs):
        mock = mock_s3()
        mock.start(reset=False)
        conn = boto.connect_s3()
        conn.create_bucket('test_submission')

        result = f(*args, **kwargs)
        mock.stop()
        return result

    return wrapper


def put_cgci(client, auth=None, role='admin'):
    path = '/v0/submission'
    headers = auth(path, 'put', role) if auth else None
    data = json.dumps({
        'name': 'CGCI', 'type': 'program',
        'dbgap_accession_number': 'phs000235'
    })
    r = client.put(path, headers=headers, data=data)
    del g.user
    return r


def put_cgci_blgsp(client, auth=None, role='admin'):
    put_cgci(client, auth=auth, role=role)
    path = '/v0/submission/CGCI/'
    headers = auth(path, 'put', role) if auth else None
    data = json.dumps({
        "type": "project",
        "code": "BLGSP",
        "dbgap_accession_number": 'phs000527',
        "name": "Burkitt Lymphoma Genome Sequencing Project",
        "state": "open"
    })
    r = client.put(path, headers=headers, data=data)
    assert r.status_code == 200, r.data
    del g.user
    return r


def put_tcga_brca(client, submitter):
    headers = submitter('/v0/submission/', 'put', 'admin')
    data = json.dumps({
        'name': 'TCGA', 'type': 'program',
        'dbgap_accession_number': 'phs000178'
    })
    r = client.put('/v0/submission/', headers=headers, data=data)
    assert r.status_code == 200, r.data
    headers = submitter('/v0/submission/TCGA/', 'put', 'admin')
    data = json.dumps({
        "type": "project",
        "code": "BRCA",
        "name": "TEST",
        "dbgap_accession_number": "phs000178",
        "state": "open"
    })
    r = client.put('/v0/submission/TCGA/', headers=headers, data=data)
    assert r.status_code == 200, r.data
    del g.user
    return r


def test_program_creation_endpoint(app, client, pg_driver, submitter, dictionary_setup):
    dictionary_setup(app, 's3://test.com')
    resp = put_cgci(client, auth=submitter)
    assert resp.status_code == 200, resp.data
    print resp.data
    resp = client.get('/v0/submission/')
    assert resp.json['links'] == ['/v0/submission/CGCI'], resp.json


def test_program_creation_without_admin_token(app, client, pg_driver, submitter, dictionary_setup):
    dictionary_setup(app, 's3://test.com')
    path = '/v0/submission/'
    headers = submitter(path, 'put', 'member')
    data = json.dumps({'name': 'CGCI', 'type': 'program'})
    resp = client.put(path, headers=headers, data=data)
    assert resp.status_code == 403


def test_program_creation_endpoint_for_program_not_supported(
        app, client, pg_driver, submitter, dictionary_setup):
    dictionary_setup(app, 's3://test.com')
    path = '/v0/submission/abc/'
    resp = client.post(path, headers=submitter(path, 'post'))
    assert resp.status_code == 404


def test_project_creation_endpoint(app, client, pg_driver, submitter, dictionary_setup):
    dictionary_setup(app, 's3://test.com')
    resp = put_cgci_blgsp(client, auth=submitter)
    assert resp.status_code == 200
    resp = client.get('/v0/submission/CGCI/')
    with pg_driver.session_scope():
        assert pg_driver.nodes(md.Project).count() == 1
        n_cgci = (
            pg_driver.nodes(md.Project)
                .path('programs')
                .props(name='CGCI')
                .count()
        )
        assert n_cgci == 1
    assert resp.json['links'] == ['/v0/submission/CGCI/BLGSP'], resp.json


def test_project_creation_without_admin_token(app, client, pg_driver, submitter, dictionary_setup):
    dictionary_setup(app, 's3://test.com')
    put_cgci(client, submitter)
    path = '/v0/submission/CGCI/'
    resp = client.put(
        path, headers=submitter(path, 'put', 'member'), data=json.dumps({
            "type": "project",
            "code": "BLGSP",
            "dbgap_accession_number": "phs000527",
            "name": "Burkitt Lymphoma Genome Sequencing Project",
            "state": "open"}))
    assert resp.status_code == 403


def test_put_entity_creation_valid(app, client, pg_driver, submitter, dictionary_setup):
    dictionary_setup(app, 's3://test.com')
    put_cgci_blgsp(client, submitter)
    headers = submitter(BLGSP_PATH, 'put')
    data = json.dumps({
        "type": "experiment",
        "submitter_id": "BLGSP-71-06-00019",
        "projects": {
            "id": "daa208a7-f57a-562c-a04a-7a7c77542c98"
        }
    })
    resp = client.put(BLGSP_PATH, headers=headers, data=data)
    assert resp.status_code == 200, resp.data


def test_unauthorized_post(app, client, pg_driver, submitter, dictionary_setup):
    dictionary_setup(app, 's3://test.com')
    put_cgci_blgsp(client, submitter)
    # token for TCGA
    headers = {'X-Auth-Token': auth_conf.SUBMITTER_TOKEN_A}
    data = json.dumps({
        "type": "case",
        "submitter_id": "BLGSP-71-06-00019",
        "projects": {
            "id": "daa208a7-f57a-562c-a04a-7a7c77542c98"
        }
    })
    resp = client.post(BLGSP_PATH, headers=headers, data=data)
    assert resp.status_code == 403


def test_unauthorized_post_with_incorrect_role(app, client, pg_driver, submitter, dictionary_setup):
    dictionary_setup(app, 's3://test.com')
    put_cgci_blgsp(client, submitter)
    # token only has _member_ role in CGCI
    headers = submitter(BLGSP_PATH, 'post', 'member')
    resp = client.post(
        BLGSP_PATH, headers=headers, data=json.dumps({
            "type": "experiment",
            "submitter_id": "BLGSP-71-06-00019",
            "projects": {
                "id": "daa208a7-f57a-562c-a04a-7a7c77542c98"
            }}))
    assert resp.status_code == 403


def test_put_valid_entity_missing_target(app, client, pg_driver, submitter, dictionary_setup):
    dictionary_setup(app, 's3://test.com')
    put_cgci_blgsp(client, submitter)

    with open(os.path.join(DATA_DIR, 'sample.json'), 'r') as f:
        sample = json.loads(f.read())
        sample['cases'] = {"submitter_id": "missing-case"}

    r = client.put(
        BLGSP_PATH,
        headers=submitter(BLGSP_PATH, 'put'),
        data=json.dumps(sample)
    )

    print r.data
    assert r.status_code == 400, r.data
    assert r.status_code == r.json['code']
    assert r.json['entities'][0]['errors'][0]['keys'] == ['cases'], r.json['entities'][0]['errors']
    assert r.json['entities'][0]['errors'][0]['type'] == 'INVALID_LINK'
    assert (
        "[{'project_id': 'CGCI-BLGSP', 'submitter_id': 'missing-case'}]"
        in r.json['entities'][0]['errors'][0]['message']
    )


def test_put_valid_entity_invalid_type(app, client, pg_driver, submitter, dictionary_setup):
    dictionary_setup(app, 's3://test.com')
    put_cgci_blgsp(client, submitter)
    r = client.put(
        BLGSP_PATH,
        headers=submitter(BLGSP_PATH, 'put'),
        data=json.dumps([
            {
                "type": "experiment",
                "submitter_id": "BLGSP-71-06-00019",
                "projects": {
                    "code": "BLGSP"
                }
            },
            {
                "type": "case",
                "submitter_id": "BLGSP-71-case-01",
                "experiments": {
                    "submitter_id": 'BLGSP-71-06-00019'
                }
            },
            {
                'type': "demographic",
                'ethnicity': 'not reported',
                'gender': 'male',
                'race': 'asian',
                'submitter_id': 'demographic1',
                'year_of_birth': '1900',
                'year_of_death': 2000,
                'cases': {
                    'submitter_id': 'BLGSP-71-case-01'
                }
            }
        ]))

    print r.json
    assert r.status_code == 400, r.data
    assert r.status_code == r.json['code']
    assert (r.json['entities'][2]['errors'][0]['keys']
            == ['year_of_birth']), r.data
    assert (r.json['entities'][2]['errors'][0]['type']
            == 'INVALID_VALUE'), r.data


def test_post_example_entities(app, client, pg_driver, submitter, dictionary_setup):
    dictionary_setup(app, 's3://test.com')
    put_cgci_blgsp(client, submitter)
    path = BLGSP_PATH
    with open(os.path.join(DATA_DIR, 'case.json'), 'r') as f:
        case_sid = json.loads(f.read())['submitter_id']
    for fname in data_fnames:
        with open(os.path.join(DATA_DIR, fname), 'r') as f:
            resp = client.post(
                path, headers=submitter(path, 'post'), data=f.read()
            )
            assert resp.status_code == 201, resp.data
            if CACHE_CASES and fname not in ['experiment.json', 'case.json']:
                case = resp.json['entities'][0]['related_cases'][0]
                assert (case['submitter_id'] == case_sid), (fname, resp.data)


def post_example_entities_together(
        client, pg_driver, submitter, data_fnames2=None):
    if data_fnames2 is None:
        data_fnames2 =  data_fnames
    path = BLGSP_PATH
    data = []
    for fname in data_fnames2:
        with open(os.path.join(DATA_DIR, fname), 'r') as f:
            data.append(json.loads(f.read()))
    return client.post(path, headers=submitter(path, 'post'), data=json.dumps(data))


def put_example_entities_together(client, pg_driver, submitter):
    path = BLGSP_PATH
    data = []
    for fname in data_fnames:
        with open(os.path.join(DATA_DIR, fname), 'r') as f:
            data.append(json.loads(f.read()))
    return client.put(path, headers=submitter(path, 'put'), data=json.dumps(data))


def test_post_example_entities_together(app, client, pg_driver, submitter, dictionary_setup):
    dictionary_setup(app, 's3://test.com')
    put_cgci_blgsp(client, submitter)
    with open(os.path.join(DATA_DIR, 'case.json'), 'r') as f:
        case_sid = json.loads(f.read())['submitter_id']
    resp = post_example_entities_together(client, pg_driver, submitter)
    print resp.data
    assert resp.status_code == 201, resp.data
    if CACHE_CASES:
        assert resp.json['entities'][2]['related_cases'][0]['submitter_id'] \
               == case_sid, resp.data


@pytest.mark.skipif(not CACHE_CASES, reason="This dictionary does not cache cases")
def test_related_cases(client, pg_driver, submitter):
    assert put_cgci_blgsp(client, submitter).status_code == 200
    with open(os.path.join(DATA_DIR, 'case.json'), 'r') as f:
        case_id = json.loads(f.read())['submitter_id']

    resp = post_example_entities_together(client, pg_driver, submitter)
    assert resp.json["cases_related_to_created_entities_count"] == 1, resp.data
    assert resp.json["cases_related_to_updated_entities_count"] == 0, resp.data
    for e in resp.json['entities']:
        for c in e['related_cases']:
            assert c['submitter_id'] == case_id, resp.data
    resp = put_example_entities_together(client, pg_driver, submitter)
    assert resp.json["cases_related_to_created_entities_count"] == 0, resp.data
    assert resp.json["cases_related_to_updated_entities_count"] == 1, resp.data


def test_dictionary_list_entries(app, client, pg_driver, submitter, dictionary_setup):
    dictionary_setup(app, 's3://test.com')
    put_cgci_blgsp(client, submitter)
    resp = client.get('/v0/submission/CGCI/BLGSP/_dictionary')
    print resp.data
    assert "/v0/submission/CGCI/BLGSP/_dictionary/slide" \
           in json.loads(resp.data)['links']
    assert "/v0/submission/CGCI/BLGSP/_dictionary/case" \
           in json.loads(resp.data)['links']
    assert "/v0/submission/CGCI/BLGSP/_dictionary/aliquot" \
           in json.loads(resp.data)['links']


def test_top_level_dictionary_list_entries(app, client, pg_driver, submitter, dictionary_setup):
    dictionary_setup(app, 's3://test.com')
    put_cgci_blgsp(client, submitter)
    resp = client.get('/v0/submission/_dictionary')
    print resp.data
    assert "/v0/submission/_dictionary/slide" \
           in json.loads(resp.data)['links']
    assert "/v0/submission/_dictionary/case" \
           in json.loads(resp.data)['links']
    assert "/v0/submission/_dictionary/aliquot" \
           in json.loads(resp.data)['links']


def test_dictionary_get_entries(app, client, pg_driver, submitter, dictionary_setup):
    dictionary_setup(app, 's3://test.com')
    put_cgci_blgsp(client, submitter)
    resp = client.get('/v0/submission/CGCI/BLGSP/_dictionary/aliquot')
    assert json.loads(resp.data)['id'] == 'aliquot'


def test_top_level_dictionary_get_entries(app, client, pg_driver, submitter, dictionary_setup):
    dictionary_setup(app, 's3://test.com')
    put_cgci_blgsp(client, submitter)
    resp = client.get('/v0/submission/_dictionary/aliquot')
    assert json.loads(resp.data)['id'] == 'aliquot'


def test_dictionary_get_definitions(app, client, pg_driver, submitter, dictionary_setup):
    dictionary_setup(app, 's3://test.com')
    put_cgci_blgsp(client, submitter)
    resp = client.get('/v0/submission/CGCI/BLGSP/_dictionary/_definitions')
    assert 'UUID' in resp.json


def test_put_dry_run(app, client, pg_driver, submitter, dictionary_setup):
    dictionary_setup(app, 's3://test.com')
    put_cgci_blgsp(client, submitter)
    path = '/v0/submission/CGCI/BLGSP/_dry_run/'
    resp = client.put(
        path,
        headers=submitter(path, 'put'),
        data=json.dumps({
            "type": "experiment",
            "submitter_id": "BLGSP-71-06-00019",
            "projects": {
                "id": "daa208a7-f57a-562c-a04a-7a7c77542c98"
            }}))
    assert resp.status_code == 200, resp.data
    resp_json = json.loads(resp.data)
    assert resp_json['entity_error_count'] == 0
    assert resp_json['created_entity_count'] == 1
    with pg_driver.session_scope():
        assert not pg_driver.nodes(md.Experiment).first()


def test_incorrect_project_error(app, client, pg_driver, submitter, dictionary_setup):
    dictionary_setup(app, 's3://test.com')
    put_cgci_blgsp(client, submitter)
    put_tcga_brca(client, submitter)
    resp = client.put(
        BLGSP_PATH,
        headers=submitter(BLGSP_PATH, 'put'),
        data=json.dumps({
            "type": "experiment",
            "submitter_id": "BLGSP-71-06-00019",
            "projects": {
                "id": "daa208a7-f57a-562c-a04a-7a7c77542c98"
            }}))
    resp = client.put(
        BRCA_PATH,
        headers=submitter(BRCA_PATH, 'put'),
        data=json.dumps({
            "type": "experiment",
            "submitter_id": "BLGSP-71-06-00019",
            "projects": {
                "id": "daa208a7-f57a-562c-a04a-7a7c77542c98"
            }}))
    resp_json = json.loads(resp.data)
    assert resp.status_code == 400
    assert resp_json['code'] == 400
    assert resp_json['entity_error_count'] == 1
    assert resp_json['created_entity_count'] == 0
    assert (resp_json['entities'][0]['errors'][0]['type']
            == 'INVALID_PERMISSIONS')


def test_timestamps(app, client, pg_driver, submitter, dictionary_setup):
    test_post_example_entities(app, client, pg_driver, submitter, dictionary_setup)
    with pg_driver.session_scope():
        case = pg_driver.nodes(md.Case).first()
        ct = case.created_datetime
        print case.props
        assert ct is not None, case.props


def test_disallow_cross_project_references(app, client, pg_driver, submitter, dictionary_setup):
    dictionary_setup(app, 's3://test.com')
    put_tcga_brca(client, submitter)
    put_cgci_blgsp(client, submitter)
    data = {
        "progression_or_recurrence": "unknown",
        "classification_of_tumor": "other",
        "last_known_disease_status": "Unknown tumor status",
        "tumor_grade": "",
        "tissue_or_organ_of_origin": "c34.3",
        "days_to_last_follow_up": -1.0,
        "primary_diagnosis": "c34.3",
        "submitter_id": "E9EDB78B-6897-4205-B9AA-0CEF8AAB5A1F_diagnosis",
        "site_of_resection_or_biopsy": "c34.3",
        "tumor_stage": "stage iiia",
        "days_to_birth": -17238.0,
        "age_at_diagnosis": 47,
        "vital_status": "dead",
        "morphology": "8255/3",
        "cases": {
            "submitter_id": "BLGSP-71-06-00019"
        },
        "type": "diagnosis",
        "prior_malignancy": "no",
        "days_to_recurrence": -1,
        "days_to_last_known_disease_status": -1
    }
    resp = client.put(
        BRCA_PATH,
        headers=submitter(BRCA_PATH, 'put'),
        data=json.dumps(data))
    assert resp.status_code == 400, resp.data


def test_delete_entity(app, client, pg_driver, submitter, dictionary_setup):
    dictionary_setup(app, 's3://test.com')
    put_cgci_blgsp(client, submitter)
    resp = client.put(
        BLGSP_PATH,
        headers=submitter(BLGSP_PATH, 'put'),
        data=json.dumps({
            "type": "experiment",
            "submitter_id": "BLGSP-71-06-00019",
            "projects": {
                "id": "daa208a7-f57a-562c-a04a-7a7c77542c98"
            }}))
    assert resp.status_code == 200, resp.data
    did = resp.json['entities'][0]['id']
    path = BLGSP_PATH + 'entities/' + did
    resp = client.delete(path, headers=submitter(path, 'delete'))
    assert resp.status_code == 200, resp.data


<<<<<<< HEAD
def test_catch_internal_errors(monkeypatch, app, client, pg_driver, submitter, dictionary_setup):
=======
def test_fields_deletion(client, pg_driver, submitter, dictionary_setup):
    # Put test data into the database
    dictionary_setup('s3://test.com')
    put_cgci_blgsp(client, submitter)
    post_example_entities_together(client, pg_driver, submitter)

    # Gather sample ids and properties for test data
    with pg_driver.session_scope():
        samples_props = {
            n.node_id: n.props for n in pg_driver.nodes(md.Sample)
            .filter(md.Node._props.has_key('project_id'))
            .all()
        }

    # Delete some fields for all gathered samples
    fields_to_delete = ['shortest_dimension', 'longest_dimension']

    def delete_fields(node_ids, fields):
        path = '{}entities/{}/?fields={}'.format(
            BLGSP_PATH, ','.join(node_ids), ','.join(fields)
        )
        return client.delete(path, headers=submitter(path, 'delete'))

    r = delete_fields(samples_props.keys(), fields_to_delete)
    assert r.status_code == 200, r.data

    # Check if detetion was successful
    with pg_driver.session_scope():
        for ID, props in samples_props.items():
            # Get the node by id
            nd = pg_driver.nodes().get(ID)
            actual_props = nd.props

            # Create expected properties dict
            expected_props = props
            for field in fields_to_delete:
                expected_props[field] = None

            # Check that props after deletion are as expected
            expected_props.pop('updated_datetime')
            actual_props.pop('updated_datetime')
            assert actual_props == expected_props

    # Try deleting protected fields. Make sure it fails to do that
    protected_fields = ['project_id', 'submitter_id', 'state', 'created_datetime']
    for key in protected_fields:
        r = delete_fields(samples_props.keys(), [key])
        assert r.status_code == 400
        assert 'Unable to delete protected field' in r.data


def test_catch_internal_errors(monkeypatch, client, pg_driver, submitter):
>>>>>>> 044f5a04
    """
    Monkey patch an essential function to just raise an error and assert that
    this error is caught and recorded as a transactional_error.
    """
    dictionary_setup(app, 's3://test.com')
    put_cgci_blgsp(client, submitter)

    def just_raise_exception(self):
        raise Exception('test')

    monkeypatch.setattr(UploadTransaction, 'pre_validate', just_raise_exception)
    try:
        r = put_example_entities_together(client, pg_driver, submitter)
        assert len(r.json['transactional_errors']) == 1, r.data
    except:
        raise


def test_validator_error_types(app, client, pg_driver, submitter, dictionary_setup):
    dictionary_setup(app, 's3://test.com')
    assert put_cgci_blgsp(client, submitter).status_code == 200
    assert put_example_entities_together(client, pg_driver, submitter).status_code == 200

    r = client.put(
        BLGSP_PATH,
        headers=submitter(BLGSP_PATH, 'put'),
        data=json.dumps({
            "type": "sample",
            "cases": {
                "submitter_id": "BLGSP-71-06-00019"
            },
            "is_ffpe": "maybe",
            "sample_type": "Blood Derived Normal",
            "submitter_id": "BLGSP-71-06-00019",
            "longest_dimension": -1.0
        }))
    errors = {
        e['keys'][0]: e['type']
        for e in r.json['entities'][0]['errors']
    }
    assert r.status_code == 400, r.data
    assert errors['is_ffpe'] == 'INVALID_VALUE'
    assert errors['longest_dimension'] == 'INVALID_VALUE'


def test_invalid_json(app, client, pg_driver, submitter, dictionary_setup):
    dictionary_setup(app, 's3://test.com')
    put_cgci_blgsp(client, submitter)
    resp = client.put(
        BLGSP_PATH,
        headers=submitter(BLGSP_PATH, 'put'),
        data="""{
    "key1": "valid value",
    "key2": not a string,
}""")
    print resp.data
    assert resp.status_code == 400
    assert 'Expecting value' in resp.json['message']

<<<<<<< HEAD
def test_get_entity_by_id(app, client, pg_driver, submitter, dictionary_setup):
    dictionary_setup(app, 's3://test.com')
=======

def test_get_entity_by_id(client, pg_driver, submitter, dictionary_setup):
    dictionary_setup('s3://test.com')
>>>>>>> 044f5a04
    put_cgci_blgsp(client, submitter)
    post_example_entities_together(client, pg_driver, submitter)
    with pg_driver.session_scope():
        case_id = pg_driver.nodes(md.Case).first().node_id
    path = '/v0/submission/CGCI/BLGSP/entities/{case_id}'.format(case_id=case_id)
    r = client.get(
        path,
        headers=submitter(path, 'get'))
    assert r.status_code == 200, r.data
    assert r.json['entities'][0]['properties']['id'] == case_id, r.data


def test_invalid_file_index(monkeypatch, app, client, pg_driver, submitter, dictionary_setup):
    """
    Test that submitting an invalid data file doesn't create an index and an
    alias.
    """
    dictionary_setup(app, 's3://test.com')
    def fail_index_test(_):
        raise AssertionError('IndexClient tried to create index or alias')

    # Since the IndexClient should never be called to register anything if the
    # file is invalid, change the ``create`` and ``create_alias`` methods to
    # raise an error.
    monkeypatch.setattr(
        UploadTransaction, 'signpost.create', fail_index_test, raising=False
    )
    monkeypatch.setattr(
        UploadTransaction, 'signpost.create_alias', fail_index_test,
        raising=False
    )
    # Attempt to post the invalid entities.
    put_cgci_blgsp(client, auth=submitter)
    test_fnames = (
        data_fnames
        + ['read_group.json', 'submitted_unaligned_reads_invalid.json']
    )
    resp = post_example_entities_together(
        client, pg_driver, submitter, data_fnames2=test_fnames
    )
    print(resp)


def test_valid_file_index(monkeypatch, app, client, pg_driver, submitter, dictionary_setup):
    """
    Test that submitting a valid data file creates an index and an alias.
    """

    # Update this dictionary in the patched functions to check that they are
    # called.
    dictionary_setup(app, 's3://test.com')
    called = patch_indexclient(monkeypatch)

    # Attempt to post the valid entities.
    put_cgci_blgsp(client, auth=submitter)
    test_fnames = (
        data_fnames
        + ['read_group.json', 'submitted_unaligned_reads.json']
    )
    resp = post_example_entities_together(
        client, pg_driver, submitter, data_fnames2=test_fnames
    )
    print(resp)

    assert called['create']
    assert called['create_alias']

<<<<<<< HEAD
def test_export_entity_by_id(app, client, pg_driver, submitter, dictionary_setup):
    dictionary_setup(app, 's3://test.com')
=======

def test_export_entity_by_id(client, pg_driver, submitter, dictionary_setup):
    dictionary_setup('s3://test.com')
>>>>>>> 044f5a04
    put_cgci_blgsp(client, submitter)
    post_example_entities_together(client, pg_driver, submitter)
    with pg_driver.session_scope():
        case_id = pg_driver.nodes(md.Case).first().node_id
    path = '/v0/submission/CGCI/BLGSP/export/?ids={case_id}'.format(case_id=case_id)
    r = client.get(
        path,
        headers=submitter(path, 'get'))
    assert r.status_code == 200, r.data
    assert r.headers['Content-Disposition'].endswith('tsv')
    path += '&format=json'
    r = client.get(
        path,
        headers=submitter(path, 'get'))

    data = r.json
    assert len(data) == 1
    assert data[0]['id'] == case_id

<<<<<<< HEAD
def test_export_all_node_types(app, client, pg_driver, submitter, dictionary_setup):
    dictionary_setup(app, 's3://test.com')
=======

def test_export_all_node_types(client, pg_driver, submitter, dictionary_setup):
    dictionary_setup('s3://test.com')
>>>>>>> 044f5a04
    put_cgci_blgsp(client, submitter)
    post_example_entities_together(client, pg_driver, submitter)
    with pg_driver.session_scope() as s:
        case = pg_driver.nodes(md.Case).first()
        new_case = md.Case(str(uuid.uuid4()))
        new_case.props = case.props
        new_case.submitter_id = 'case-2'
        s.add(new_case)
        case_count = pg_driver.nodes(md.Case).count()
    path = '/v0/submission/CGCI/BLGSP/export/?node_label=case'
    r = client.get(
        path,
        headers=submitter(path, 'get'))
    assert r.status_code == 200, r.data
    assert r.headers['Content-Disposition'].endswith('tsv')
    assert len(r.data.strip().split('\n')) == case_count + 1<|MERGE_RESOLUTION|>--- conflicted
+++ resolved
@@ -502,12 +502,9 @@
     assert resp.status_code == 200, resp.data
 
 
-<<<<<<< HEAD
-def test_catch_internal_errors(monkeypatch, app, client, pg_driver, submitter, dictionary_setup):
-=======
-def test_fields_deletion(client, pg_driver, submitter, dictionary_setup):
+def test_fields_deletion(app, client, pg_driver, submitter, dictionary_setup):
     # Put test data into the database
-    dictionary_setup('s3://test.com')
+    dictionary_setup(app, 's3://test.com')
     put_cgci_blgsp(client, submitter)
     post_example_entities_together(client, pg_driver, submitter)
 
@@ -556,8 +553,7 @@
         assert 'Unable to delete protected field' in r.data
 
 
-def test_catch_internal_errors(monkeypatch, client, pg_driver, submitter):
->>>>>>> 044f5a04
+def test_catch_internal_errors(monkeypatch, app, client, pg_driver, submitter, dictionary_setup):
     """
     Monkey patch an essential function to just raise an error and assert that
     this error is caught and recorded as a transactional_error.
@@ -617,14 +613,8 @@
     assert resp.status_code == 400
     assert 'Expecting value' in resp.json['message']
 
-<<<<<<< HEAD
 def test_get_entity_by_id(app, client, pg_driver, submitter, dictionary_setup):
     dictionary_setup(app, 's3://test.com')
-=======
-
-def test_get_entity_by_id(client, pg_driver, submitter, dictionary_setup):
-    dictionary_setup('s3://test.com')
->>>>>>> 044f5a04
     put_cgci_blgsp(client, submitter)
     post_example_entities_together(client, pg_driver, submitter)
     with pg_driver.session_scope():
@@ -692,14 +682,8 @@
     assert called['create']
     assert called['create_alias']
 
-<<<<<<< HEAD
 def test_export_entity_by_id(app, client, pg_driver, submitter, dictionary_setup):
     dictionary_setup(app, 's3://test.com')
-=======
-
-def test_export_entity_by_id(client, pg_driver, submitter, dictionary_setup):
-    dictionary_setup('s3://test.com')
->>>>>>> 044f5a04
     put_cgci_blgsp(client, submitter)
     post_example_entities_together(client, pg_driver, submitter)
     with pg_driver.session_scope():
@@ -719,14 +703,8 @@
     assert len(data) == 1
     assert data[0]['id'] == case_id
 
-<<<<<<< HEAD
 def test_export_all_node_types(app, client, pg_driver, submitter, dictionary_setup):
     dictionary_setup(app, 's3://test.com')
-=======
-
-def test_export_all_node_types(client, pg_driver, submitter, dictionary_setup):
-    dictionary_setup('s3://test.com')
->>>>>>> 044f5a04
     put_cgci_blgsp(client, submitter)
     post_example_entities_together(client, pg_driver, submitter)
     with pg_driver.session_scope() as s:
