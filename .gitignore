# Byte-compiled / optimized / DLL files
__pycache__/
*.py[cod]
*$py.class

# C extensions
*.so

# Distribution / packaging
.Python
env/
venv/
.venv/
build/
develop-eggs/
dist/
downloads/
eggs/
.eggs/
.pytest_cache
lib/
lib64/
parts/
sdist/
var/
*.egg-info/
.installed.cfg
*.egg

wheels/
*.egg-info/
.installed.cfg
*.egg
.DS_Store
# PyInstaller
#  Usually these files are written by a python script from a template
#  before PyInstaller builds the exe, so as to inject date/other infos into it.
*.manifest
*.spec

# Installer logs
pip-log.txt
pip-delete-this-directory.txt

# Unit test / coverage reports
htmlcov/
.tox/
.coverage
.cache
nosetests.xml
coverage.xml
.coverage.*
.cache
nosetests.xml
coverage.xml
*.cover
.hypothesis/
.pytest_cache/

# Translations
*.mo
*.pot

# Django stuff:
*.log
local_settings.py

# Flask stuff:
instance/
.webassets-cache

# Scrapy stuff:
.scrapy

# Sphinx documentation
docs/_build/

# PyBuilder
target/

# IDEs
.idea/
*.iml
.DS_Store
.project
.pydevproject

# JS
node_modules/
gulpfile.js
package.json

# vim
*.swp

# prevent committing key after building docker image
id_rsa

# Jupyter Notebook
.ipynb_checkpoints

# pyenv
.python-version

# celery beat schedule file
celerybeat-schedule

# SageMath parsed files
*.sage.py

# dotenv
.env

# virtualenv
.venv
venv/
ENV/

# Spyder project settings
.spyderproject
.spyproject

# Rope project settings
.ropeproject

# mkdocs documentation
/site

# mypy
.mypy_cache/
coverage.xml

<<<<<<< HEAD
# testing
*.sq3
=======
# jwt keys
keys/*.pem
tests/resources/keys/*.pem
>>>>>>> 232efa28
<|MERGE_RESOLUTION|>--- conflicted
+++ resolved
@@ -130,11 +130,10 @@
 .mypy_cache/
 coverage.xml
 
-<<<<<<< HEAD
+
 # testing
 *.sq3
-=======
+
 # jwt keys
 keys/*.pem
-tests/resources/keys/*.pem
->>>>>>> 232efa28
+tests/resources/keys/*.pem